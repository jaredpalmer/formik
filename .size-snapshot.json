--- conflicted
+++ resolved
@@ -1,30 +1,5 @@
 {
   "./dist/formik.umd.production.js": {
-<<<<<<< HEAD
-    "bundled": 141574,
-    "minified": 39116,
-    "gzipped": 11865
-  },
-  "./dist/formik.umd.development.js": {
-    "bundled": 171754,
-    "minified": 49553,
-    "gzipped": 14964
-  },
-  "./dist/formik.cjs.production.js": {
-    "bundled": 42591,
-    "minified": 21547,
-    "gzipped": 5410
-  },
-  "./dist/formik.cjs.development.js": {
-    "bundled": 43479,
-    "minified": 22430,
-    "gzipped": 5748
-  },
-  "dist/formik.esm.js": {
-    "bundled": 39273,
-    "minified": 21819,
-    "gzipped": 5626,
-=======
     "bundled": 142526,
     "minified": 39497,
     "gzipped": 11966
@@ -48,7 +23,6 @@
     "bundled": 40074,
     "minified": 22184,
     "gzipped": 5706,
->>>>>>> 1f9cd8e0
     "treeshaked": {
       "rollup": {
         "code": 771,
