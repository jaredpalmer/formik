--- conflicted
+++ resolved
@@ -1,30 +1,5 @@
 {
   "./dist/formik.umd.production.js": {
-<<<<<<< HEAD
-    "bundled": 176108,
-    "minified": 47658,
-    "gzipped": 13835
-  },
-  "./dist/formik.cjs.production.js": {
-    "bundled": 40827,
-    "minified": 20777,
-    "gzipped": 5213
-  },
-  "./dist/formik.cjs.development.js": {
-    "bundled": 41715,
-    "minified": 21660,
-    "gzipped": 5559
-  },
-  "dist/index.js": {
-    "bundled": 38463,
-    "minified": 21808,
-    "gzipped": 5599
-  },
-  "dist/formik.esm.js": {
-    "bundled": 37247,
-    "minified": 20698,
-    "gzipped": 5424,
-=======
     "bundled": 139806,
     "minified": 38380,
     "gzipped": 11675
@@ -48,7 +23,6 @@
     "bundled": 37921,
     "minified": 21175,
     "gzipped": 5458,
->>>>>>> 13a1e120
     "treeshaked": {
       "rollup": {
         "code": 766,
