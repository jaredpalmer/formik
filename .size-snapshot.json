--- conflicted
+++ resolved
@@ -1,6 +1,5 @@
 {
   "./dist/formik.umd.production.js": {
-<<<<<<< HEAD
     "bundled": 141574,
     "minified": 39116,
     "gzipped": 11865
@@ -24,31 +23,6 @@
     "bundled": 39273,
     "minified": 21819,
     "gzipped": 5626,
-=======
-    "bundled": 142354,
-    "minified": 39461,
-    "gzipped": 11966
-  },
-  "./dist/formik.umd.development.js": {
-    "bundled": 172534,
-    "minified": 49898,
-    "gzipped": 15075
-  },
-  "./dist/formik.cjs.production.js": {
-    "bundled": 43295,
-    "minified": 21876,
-    "gzipped": 5488
-  },
-  "./dist/formik.cjs.development.js": {
-    "bundled": 44183,
-    "minified": 22759,
-    "gzipped": 5826
-  },
-  "dist/formik.esm.js": {
-    "bundled": 39926,
-    "minified": 22148,
-    "gzipped": 5707,
->>>>>>> c7624ccc
     "treeshaked": {
       "rollup": {
         "code": 771,
