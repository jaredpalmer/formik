--- conflicted
+++ resolved
@@ -1,19 +1,18 @@
 {
   "./dist/formik.umd.production.js": {
-<<<<<<< HEAD
-    "bundled": 132052,
-    "minified": 35565,
-    "gzipped": 11247
+    "bundled": 133636,
+    "minified": 36342,
+    "gzipped": 11434
   },
   "./dist/formik.cjs.production.js": {
-    "bundled": 40886,
-    "minified": 19704,
-    "gzipped": 5819
+    "bundled": 42474,
+    "minified": 20685,
+    "gzipped": 6031
   },
   "./dist/formik.cjs.development.js": {
-    "bundled": 41440,
-    "minified": 20329,
-    "gzipped": 6044
+    "bundled": 43028,
+    "minified": 21310,
+    "gzipped": 6254
   },
   "dist/index.js": {
     "bundled": 33614,
@@ -21,47 +20,22 @@
     "gzipped": 5329
   },
   "dist/formik.esm.js": {
-    "bundled": 37409,
-    "minified": 19625,
-    "gzipped": 5929,
-=======
-    "bundled": 142526,
-    "minified": 39497,
-    "gzipped": 11966
-  },
-  "./dist/formik.umd.development.js": {
-    "bundled": 172706,
-    "minified": 49934,
-    "gzipped": 15075
-  },
-  "./dist/formik.cjs.production.js": {
-    "bundled": 43495,
-    "minified": 21912,
-    "gzipped": 5488
-  },
-  "./dist/formik.cjs.development.js": {
-    "bundled": 44383,
-    "minified": 22795,
-    "gzipped": 5826
-  },
-  "dist/formik.esm.js": {
-    "bundled": 40074,
-    "minified": 22184,
-    "gzipped": 5706,
->>>>>>> d74805dd
+    "bundled": 39126,
+    "minified": 20625,
+    "gzipped": 6137,
     "treeshaked": {
       "rollup": {
         "code": 352,
         "import_statements": 318
       },
       "webpack": {
-        "code": 2699
+        "code": 2661
       }
     }
   },
   "./dist/formik.umd.development.js": {
-    "bundled": 140019,
-    "minified": 38427,
-    "gzipped": 12410
+    "bundled": 141798,
+    "minified": 39347,
+    "gzipped": 12616
   }
 }