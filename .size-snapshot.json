{
  "./dist/formik.umd.production.js": {
    "bundled": 142526,
    "minified": 39497,
    "gzipped": 11966
  },
  "./dist/formik.umd.development.js": {
    "bundled": 172706,
    "minified": 49934,
    "gzipped": 15075
  },
  "./dist/formik.cjs.production.js": {
<<<<<<< HEAD
    "bundled": 44213,
    "minified": 21876,
    "gzipped": 5488
  },
  "./dist/formik.cjs.development.js": {
    "bundled": 45112,
    "minified": 22759,
=======
    "bundled": 43495,
    "minified": 21912,
    "gzipped": 5488
  },
  "./dist/formik.cjs.development.js": {
    "bundled": 44383,
    "minified": 22795,
>>>>>>> c5243947
    "gzipped": 5826
  },
  "dist/formik.esm.js": {
    "bundled": 40074,
    "minified": 22184,
    "gzipped": 5706,
    "treeshaked": {
      "rollup": {
        "code": 771,
        "import_statements": 349
      },
      "webpack": {
        "code": 3661
      }
    }
  }
}<|MERGE_RESOLUTION|>--- conflicted
+++ resolved
@@ -10,7 +10,6 @@
     "gzipped": 15075
   },
   "./dist/formik.cjs.production.js": {
-<<<<<<< HEAD
     "bundled": 44213,
     "minified": 21876,
     "gzipped": 5488
@@ -18,15 +17,6 @@
   "./dist/formik.cjs.development.js": {
     "bundled": 45112,
     "minified": 22759,
-=======
-    "bundled": 43495,
-    "minified": 21912,
-    "gzipped": 5488
-  },
-  "./dist/formik.cjs.development.js": {
-    "bundled": 44383,
-    "minified": 22795,
->>>>>>> c5243947
     "gzipped": 5826
   },
   "dist/formik.esm.js": {
