![](https://user-images.githubusercontent.com/4060187/27243721-3b5219d0-52b1-11e7-96f1-dae8391a3ef6.png)

#### Forms in React, *without tears.*

Let's face it, forms are really verbose in React. To make matters worse, most form helpers do wayyyy too much magic and often have a significant performance cost associated with them. Formik is a minimal Higher Order Component that helps you with the 3 most annoying parts:

 1. Transforming props to a flat React state
 2. Validation and error messages
 3. Transforming a flat React state back into a consumable payload for your API

Lastly, Formik helps you stay organized by colocating all of the above plus your submission handler in one place. This makes testing, refactoring, and reasoning about your forms a breeze.

## Installation

Add Formik and Yup to your project. Formik uses [Yup](https://github.com/jquense/yup) (which is like [Joi](https://github.com/hapijs/joi), but for the browser) for schema validation.

```bash
npm i formik yup --save
```

You can also try before you buy with this **[demo on CodeSandbox.io](https://codesandbox.io/s/zKrK5YLDZ)**

<!-- START doctoc generated TOC please keep comment here to allow auto update -->
<!-- DON'T EDIT THIS SECTION, INSTEAD RE-RUN doctoc TO UPDATE -->
**Table of Contents**

- [Usage](#usage)
  - [Simple Example](#simple-example)
- [API](#api)
  - [`Formik(options)`](#formikoptions)
    - [`options`](#options)
      - [`displayName?: string`](#displayname-string)
      - [`handleSubmit: (payload, FormikBag) => void`](#handlesubmit-payload-formikbag--void)
      - [`mapPropsToValues?: (props) => props`](#mappropstovalues-props--props)
      - [`mapValuesToPayload?: (values) => payload`](#mapvaluestopayload-values--payload)
      - [`validationSchema: Schema`](#validationschema-schema)
    - [Injected props and methods](#injected-props-and-methods)
      - [`error?: any`](#error-any)
      - [`errors: { [field: string]: string }`](#errors--field-string-string-)
      - [`handleBlur: (e: any) => void`](#handleblur-e-any--void)
      - [`handleChange: (e: React.ChangeEvent<any>) => void`](#handlechange-e-reactchangeeventany--void)
      - [`handleChangeValue: (name: string, value: any) => void`](#handlechangevalue-name-string-value-any--void)
      - [`handleReset: () => void`](#handlereset---void)
      - [`handleSubmit: (e: React.FormEvent<HTMLFormEvent>) => void`](#handlesubmit-e-reactformeventhtmlformevent--void)
      - [`isSubmitting: boolean`](#issubmitting-boolean)
      - [`resetForm: (nextProps?: Props) => void`](#resetform-nextprops-props--void)
      - [`setError(err: any) => void`](#seterrorerr-any--void)
      - [`setErrors(fields: { [field: string]: string }) => void`](#seterrorsfields--field-string-string---void)
      - [`setSubmitting(boolean) => void`](#setsubmittingboolean--void)
      - [`setTouched(fields: { [field: string]: boolean }) => void`](#settouchedfields--field-string-boolean---void)
      - [`setValues(fields: { [field: string]: any }) => void`](#setvaluesfields--field-string-any---void)
      - [`submitForm: () => void`](#submitform---void)
      - [`touched: { [field: string]: boolean}`](#touched--field-string-boolean)
      - [`values: { [field: string]: any }`](#values--field-string-any-)
- [Recipes](#recipes)
  - [Ways to call `Formik`](#ways-to-call-formik)
  - [Accessing React Component Lifecycle Functions](#accessing-react-component-lifecycle-functions)
    - [Example: Resetting a form when props change](#example-resetting-a-form-when-props-change)
- [Authors](#authors)

<!-- END doctoc generated TOC please keep comment here to allow auto update -->

## Usage

### Simple Example

Imagine you want to build a form that lets you edit user data. However, your user API has nested objects like so.

```js
{
   id: string,
   email: string,
   social: {
     facebook: string,
     twitter: string,
     ....
   }
}
```

When we are done we want our form to accept just a `user` prop and that's it.   

```js
// User.js
import React from 'react';
import Dialog from 'MySuperDialog';
import EditUserForm from './EditUserForm';

const EditUserDialog = ({ user }) =>
  <Dialog>
    <EditUserForm user={user} />
  </Dialog>;
```

Enter Formik.

```js
// EditUserForm.js
import React from 'react';
import { Formik } from 'formik';
import Yup from 'yup';

// Formik is a Higher Order Component that wraps a React Form. Mutable form values
// are injected into a prop called `values`. Additionally, Formik injects
// an onChange handler that you can use on every input. You also get
// handleSubmit, errors, and isSubmitting for free. This makes building custom
// inputs easy.
const SimpleForm = ({ values, handleChange, handleSubmit, handleReset, errors, error, isSubmitting }) =>
  <form onSubmit={handleSubmit}>
    <input
      type="text"
      name="email"
      value={values.email}
      onChange={handleChange}
      placeholder="john@apple.com"
    />
    {errors.email && <div>{errors.email}</div>}
    <input
      type="text"
      name="facebook"
      value={values.facebook}
      onChange={handleChange}
      placeholder="facebook username"
    />
    {errors.facebook && <div>{errors.facebook}</div>}
    <input
      type="text"
      name="twitter"
      value={values.twitter}
      onChange={handleChange}
      placeholder="twitter username"
    />
    {errors.twitter && <div>{errors.twitter}</div>}
    {error && error.message && <div style={{color: 'red'}}>Top Level Error: {error.message}</div>}
    <button onClick={handleReset}>Reset</button>
    <button type="submit" disabled={isSubmitting}>Submit</button>
  </form>;

// Now for the fun part. We need to tell Formik how we want to validate,
// transform props/state, and submit our form.
export default Formik({
  // Define our form's validation schema with Yup. It's like Joi, but for
  // the browser.
  validationSchema: Yup.object().shape({
    email: Yup.string().email().required(),
    twitter: Yup.string(),
    facebook: Yup.string(),
  }),

  // We now map React props to form values. These will be injected as `values` into
  // our form. (Note: in the real world, you would destructure props, but for clarity this is
  // not shown)
  mapPropsToValues: props => ({
    email: props.user.email,
    twitter: props.user.social.twitter,
    facebook: props.user.social.facebook,
  }),

  // Sometimes your API needs a different object shape than your form. Formik lets
  // you map `values` back into a `payload` before they are
  // passed to handleSubmit.
  mapValuesToPayload: values => ({
    email: values.email,
    social: {
      twitter: values.twitter,
      facebook: values.facebook,
    },
  }),

  // Formik lets you colocate your submission handler with your form.
  // In addition to the payload (the result of mapValuesToPayload), you have
  // access to all props and some stateful helpers.
  handleSubmit: (payload, { props, setError, setSubmitting }) => {
    // do stuff with your payload
    // e.preventDefault(), setSubmitting, setError(undefined) are
    // called before handleSubmit is. So you don't have to do repeat this.
    // handleSubmit will only be executed if form values pass Yup validation.
    CallMyApi(props.user.id, payload)
      .then(
        res => {
          setSubmitting(false)
          // do something to show success
          // MyToaster.showSuccess({ message: 'Success!' })
        },
        err => {
          setSubmitting(false)
          setError(err)
          // do something to show a rejected api submission
          // MyToaster.showError({ message: 'Shit!', error: err })
        }
      )
  },
})(SimpleForm);
```

## API

### `Formik(options)`

Create a higher-order React component class that passes props and form handlers (the "`FormikBag`") into your component derived from supplied options.

#### `options`

##### `displayName?: string`
When your inner form component is a stateless functional component, you can use the `displayName` option to give the component a proper name so you can more easily find it in [React DevTools](https://chrome.google.com/webstore/detail/react-developer-tools/fmkadmapgofadopljbjfkapdkoienihi?hl=en). If specified, your wrapped form will show up as `Formik(displayName)`. If omitted, it will show up as `Formik(Component)`. This option is not required for class components (e.g. `class XXXXX extends React.Component {..}`).

##### `handleSubmit: (payload, FormikBag) => void`
Your form submission handler. It is passed the result of `mapValuesToPayload` (if specified), or the result of `mapPropsToValues`, or all props that are not functions (in that order of precedence) and the "`FormikBag`".

##### `mapPropsToValues?: (props) => props`
If this option is specified, then Formik will transfer its results into updatable form state and make these values available to the new component as `props.values`. If `mapPropsToValues` is not specified, then Formik will map all props that are not functions to the new component's `props.values`. That is, if you omit it, Formik will only pass `props` where `typeof props[k] !== 'function'`, where `k` is some key.

##### `mapValuesToPayload?: (values) => payload`
If this option is specified, then Formik will run this function just before calling `handleSubmit`. Use it to transform your form's `values` back into a shape that's consumable for other parts of your application or API. If `mapValuesToPayload` **is not** specified, then Formik will map all `values` directly to `payload` (which will be passed to `handleSubmit`). While this transformation can be moved into `handleSubmit`, consistently defining it in `mapValuesToPayload` separates concerns and helps you stay organized.

##### `validationSchema: Schema`
[A Yup schema](https://github.com/jquense/yup). This is used for validation on each onChange event. Errors are mapped by key to the `WrappedComponent`'s `props.errors`. Its keys should almost always match those of `WrappedComponent's` `props.values`.

#### Injected props and methods

The following props and methods will be injected into the `WrappedComponent` (i.e. your form):

##### `error?: any`
A top-level error object, can be whatever you need.

##### `errors: { [field: string]: string }`
Form validation errors. Keys match the shape of the `validationSchema` defined in Formik options. This should therefore also map to your `values` object as well. Internally, Formik transforms raw [Yup validation errors](https://github.com/jquense/yup#validationerrorerrors-string--arraystring-value-any-path-string) on your behalf.

##### `handleBlur: (e: any) => void`
`onBlur` event handler. Useful for when you need to track whether an input has been `touched` or not. This should be passed to `<input onBlur={handleBlur} ... />`

##### `handleChange: (e: React.ChangeEvent<any>) => void`
General input change event handler. This will update the form value according to an input's `name` attribute. If `name` is not present, `handleChange` will look for an input's `id` attribute. Note: "input" here means all HTML inputs.

##### `handleChangeValue: (name: string, value: any) => void`
Custom input change handler. Use this when you have custom inputs. `name` should match the key of form value you wish to update.

##### `handleReset: () => void`
Reset handler. This should be passed to `<button onClick={handleReset}>...</button>`

##### `handleSubmit: (e: React.FormEvent<HTMLFormEvent>) => void`
Submit handler. This should be passed to `<form onSubmit={handleSubmit}>...</form>`

##### `isSubmitting: boolean`
Submitting state. Either `true` or `false`. Formik will set this to `true` on your behalf before calling `handleSubmit` to reduce boilerplate.

##### `resetForm: (nextProps?: Props) => void`
Imperatively reset the form. This will clear `errors` and `touched`, set `isSubmitting` to `false` and rerun `mapPropsToValues` with the current `WrappedComponent`'s `props` or what's passed as an argument. That latter is useful for calling `resetForm` within `componentWillReceiveProps`.

##### `setError(err: any) => void`
Set a top-level `error` object. This can only be done manually. It is an escape hatch.

##### `setErrors(fields: { [field: string]: string }) => void`
Set `errors` manually.

##### `setSubmitting(boolean) => void`
Set `isSubmitting` manually.

##### `setTouched(fields: { [field: string]: boolean }) => void`
Set `touched` manually.

##### `setValues(fields: { [field: string]: any }) => void`
Set `values` manually.

<<<<<<< HEAD
##### `submitForm: () => void`
Imperatively submit the form. A useful alternative to submitting the form via a "submit" type DOM Element. The "standard" submit workflow shall occur - i.e. toggling of the `isSubmitting` state, validation, and calling through to the registered [`handleSubmit`](#handlesubmit-e-reactformeventhtmlformevent--void) when the values are valid.

=======
<<<<<<< HEAD
##### `submitForm: () => void`
Imperatively submit the form. A useful alternative to submitting the form via a "submit" type DOM Element. The "standard" submit workflow shall occur - i.e. toggling of the `isSubmitting` state, validation, and calling through to the registered [`handleSubmit`](#handlesubmit-e-reactformeventhtmlformevent--void) when the values are valid.

##### `touched: { [field: string]: boolean}`
=======
>>>>>>> df4b4101
##### `touched: { [field: string]: boolean}`
>>>>>>> upstream/master
Touched fields. Use this to keep track of which fields have been visited. Use `handleBlur` to toggle on a given input. Keys work like `errors` and `values`.

##### `values: { [field: string]: any }`
Your form's values, the result of `mapPropsToValues` (if specified) or all props that are not functions passed to your `WrappedComponent`.

## Recipes

### Ways to call `Formik`

Formik is a Higher Order Component factory or "Monad" in functional programming lingo. In practice, you use it exactly like React Redux's `connect` or Apollo's `graphql`. There are basically three ways to call Formik on your component:

You can assign the HoC returned by Formik to a variable (i.e. `withFormik`) for later use.
```js
import React from 'react';
import Formik from 'formik';

// Assign the HoC returned by Formik to a variable
const withFormik = Formik({...});

// Your form
const MyForm = (props) => (
 <form onSubmit={props.handleSubmit}>
   <input type="text" name="thing" value={props.values.thing} onChange={props.handleChange} />
   <input type="submit" value="Submit"/>
 </form>
);

// Use HoC by passing your form to it as an argument.
export default withFormik(MyForm);
```

You can also skip a step and immediately invoke (i.e. "curry") Formik instead of assigning it to a variable. This method has been popularized by React Redux. One downside is that when you read the file containing your form, its props seem to come out of nowhere.

```js
import React from 'react';
import Formik from 'formik';

// Your form
const MyForm = (props) => (
 <form onSubmit={props.handleSubmit}>
   <input type="text" name="thing" value={props.values.thing} onChange={props.handleChange} />
   <input type="submit" value="Submit"/>
 </form>
);

// Configure and call Formik immediately
export default Formik({...})(MyForm);
```

Lastly, you can define your form component anonymously:

```js
import React from 'react';
import Formik from 'formik';

// Configure and call Formik immediately
export default Formik({...})((props) => (
 <form onSubmit={props.handleSubmit}>
   <input type="text" name="thing" value={props.values.thing} onChange={props.handleChange} />
   <input type="submit" value="Submit"/>
 </form>
));
```

I suggest using the first method, as it makes it clear what Formik is doing. It also lets you configure Formik above your component, so when you read your form's code, you know where those props are coming from. It also makes testing much easier.

### Accessing React Component Lifecycle Functions

Sometimes you need to access [React Component Lifecycle methods](https://facebook.github.io/react/docs/react-component.html#the-component-lifecycle) to manipulate your form. In this situation, you have some options:

- Lift that lifecycle method up into a React class component that's child is your Formik-wrapped form and pass whatever props it needs from there
- Convert your form into a React component class (instead of a stateless functional component) and wrap that class with Formik.

There isn't a hard rule whether one is better than the other. The decision comes down to whether you want to colocate this logic with your form or not. (Note: if you need `refs` you'll need to convert your stateless functional form component into a React class anyway).

#### Example: Resetting a form when props change

```js
// Reset form when a certain prop changes
import React from 'react';
import Formik from 'formik'

const withFormik = Formik({...});

class MyForm extends React.Component {
  componentWillReceiveProps(nextProps) {
    if (nextProps.thing !== this.props.thing) {
      this.props.resetForm(nextProps)
    }
  }

  render() {
   // Formik props are available on `this.props`
    return (
      <form onSubmit={this.props.handleSubmit}>
        <input
          type="text"
          name="otherThing"
          value={this.props.values.otherThing}
          onChange={this.props.handleChange}
        />
        <input type="submit" value="Submit" />
      </form>
    );
  }
}

export default withFormik(MyForm);
```

As for colocating a React lifecycle method with your form, imagine a situation where you want to use if you have a modal that's only job is to display a form based on the presence of props or not.


## Authors

- Jared Palmer [@jaredpalmer](https://twitter.com/jaredpalmer)
- Ian White [@eonwhite](https://twitter.com/eonwhite)

MIT License.<|MERGE_RESOLUTION|>--- conflicted
+++ resolved
@@ -262,20 +262,11 @@
 ##### `setValues(fields: { [field: string]: any }) => void`
 Set `values` manually.
 
-<<<<<<< HEAD
+
 ##### `submitForm: () => void`
 Imperatively submit the form. A useful alternative to submitting the form via a "submit" type DOM Element. The "standard" submit workflow shall occur - i.e. toggling of the `isSubmitting` state, validation, and calling through to the registered [`handleSubmit`](#handlesubmit-e-reactformeventhtmlformevent--void) when the values are valid.
 
-=======
-<<<<<<< HEAD
-##### `submitForm: () => void`
-Imperatively submit the form. A useful alternative to submitting the form via a "submit" type DOM Element. The "standard" submit workflow shall occur - i.e. toggling of the `isSubmitting` state, validation, and calling through to the registered [`handleSubmit`](#handlesubmit-e-reactformeventhtmlformevent--void) when the values are valid.
-
 ##### `touched: { [field: string]: boolean}`
-=======
->>>>>>> df4b4101
-##### `touched: { [field: string]: boolean}`
->>>>>>> upstream/master
 Touched fields. Use this to keep track of which fields have been visited. Use `handleBlur` to toggle on a given input. Keys work like `errors` and `values`.
 
 ##### `values: { [field: string]: any }`
