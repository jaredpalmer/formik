--- conflicted
+++ resolved
@@ -8,11 +8,7 @@
     "start": "next start"
   },
   "dependencies": {
-<<<<<<< HEAD
-    "formik": "^3.1.0-types8",
-=======
     "formik": "^2.2.6",
->>>>>>> 58b538f1
     "next": "9.5.3",
     "react": "^17.0.1",
     "react-dom": "^17.0.1",
