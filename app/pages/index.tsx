import React from 'react';
import Link from 'next/link';

function Home() {
  return (
    <main>
      <h1>Formik Tutorial and Fixtures</h1>
      <nav>
        <h2>Tutorial</h2>
        <ul>
          <li>
            <Link href="/tutorial/basic">
              <a>Basic Form</a>
            </Link>
          </li>
          <li>
            <Link href="/tutorial/sign-in">
              <a>Sign In</a>
            </Link>
          </li>
          <li>
<<<<<<< HEAD
            <Link href="/tutorial/parse-format">
              <a>Parse / Format</a>
=======
            <Link href="/tutorial/field-array">
              <a>Field Array</a>
>>>>>>> 63556895
            </Link>
          </li>
        </ul>
      </nav>
      <nav>
        <h2>Development and Testing Fixtures</h2>
        <ul>
          <li>
            <Link href="/fixtures/components">
              <a>Components</a>
            </Link>
          </li>
          <li>
            <Link href="/fixtures/perf">
              <a>Performance (general)</a>
            </Link>
          </li>
          <li>
            <Link href="/fixtures/perf500">
              <a>Performance (500 different inputs)</a>
            </Link>
          </li>
          <li>
            <Link href="/fixtures/perf500-same">
              <a>Performance (500 same inputs)</a>
            </Link>
          </li>
          <li>
            <Link href="/fixtures/tearing">
              <a>Tearing Tests</a>
            </Link>
          </li>
        </ul>
      </nav>
      <style jsx>{`
        main {
          max-width: 500px;
          margin: 2rem auto;
          padding-bottom: 20rem;
        }
        a {
          display: block;
          margin-top: 0.5rem;
          margin-bottom: 0.5rem;
          color: rgb(68, 122, 221);
          text-decoration: underline;
          font-size: 20px;
        }
        ul {
          margin: 0;
          padding: 0;
        }
        li {
          margin-left: 1rem;
        }
      `}</style>
    </main>
  );
}

export default Home;<|MERGE_RESOLUTION|>--- conflicted
+++ resolved
@@ -19,13 +19,13 @@
             </Link>
           </li>
           <li>
-<<<<<<< HEAD
             <Link href="/tutorial/parse-format">
               <a>Parse / Format</a>
-=======
+            </Link>
+          </li>
+          <li>
             <Link href="/tutorial/field-array">
               <a>Field Array</a>
->>>>>>> 63556895
             </Link>
           </li>
         </ul>
