--- conflicted
+++ resolved
@@ -201,7 +201,7 @@
   handleBlur,
   values,
   errors,
-}) => {(
+}) => (
   <form onSubmit={handleSubmit}>
     <input
       type="text"
@@ -213,11 +213,7 @@
     {errors.name && <div>{errors.name}</div>}
     <button type="submit">Submit</button>
   </form>
-<<<<<<< HEAD
-)};
-=======
 );
->>>>>>> 22a17b84
 ```
 
 **Warning:** `<Formik component>` takes precendence over `<Formik render>` so
