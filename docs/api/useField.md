--- conflicted
+++ resolved
@@ -19,11 +19,7 @@
 }
 
 const MyTextField = ({ label, ...props }) => {
-<<<<<<< HEAD
   const [field, meta, helpers] = useField(props);
-=======
-  const [field, meta] = useField<string>(props);
->>>>>>> f587ae89
   return (
     <>
       <label>
@@ -52,15 +48,6 @@
           actions.setSubmitting(false);
         }, 1000);
       }}
-<<<<<<< HEAD
-      render={(props: FormikProps<Values>) => (
-        <form onSubmit={props.handleSubmit}>
-          <MyTextField name='firstName' type='text' label='First Name' />
-          <MyTextField name='lastName' type="text" label='Last Name' />
-          <MyTextField name='email' type='email' label='Email' />
-          <button type='submit'>Submit</button>
-        </form>
-=======
     >
       {(props: FormikProps<Values>) => (
         <Form>
@@ -69,7 +56,6 @@
           <MyTextField name="email" type="email" label="Email" />
           <button type="submit">Submit</button>
         </Form>
->>>>>>> f587ae89
       )}
     </Formik>
   </div>
@@ -84,11 +70,7 @@
 
 A custom React Hook that returns a 3-tuple (an array with three elements) containing `FieldProps`, `FieldMetaProps` and `FieldHelperProps`. It accepts either a string of a field name or an object as an argument. The object must at least contain a `name` key. This object should be identical to the props that you would pass to `<Field>` and the values and functions in `FieldProps` will mimic the behavior of `<Field>` exactly. This is useful, and generally preferred, since it allows you to take advantage of formik's checkbox, radio, and multiple select behavior when the object contains the relevant key/values (e.g. `type: 'checkbox'`, `multiple: true`, etc.).
 
-<<<<<<< HEAD
 `FieldMetaProps` contains computed values about the field which can be used to style or otherwise change the field. `FieldHelperProps` contains helper functions that allow you to imperatively change a field's values.
-=======
-A custom React Hook that returns a tuple (2 element array) containing `FieldInputProps` and `FieldMetaProps`. It accepts either a string of a field name or an object as an argument. The object must at least contain a `name` key. This object should be identical to the props that you would pass to `<Field>` and the returned helpers will mimic the behavior of `<Field>` exactly. This is useful, and generally preferred, since it allows you to take advantage of formik's checkbox, radio, and multiple select behavior when the object contains the relevant key/values (e.g. `type: 'checkbox'`, `multiple: true`, etc.).
->>>>>>> f587ae89
 
 ```jsx
 import React from 'react';
@@ -96,11 +78,7 @@
 
 function MyTextField(props) {
   // this will return field props for an <input />
-<<<<<<< HEAD
   const [field, meta, helpers] = useField(props.name);
-=======
-  const [field, meta] = useField < string > props.name;
->>>>>>> f587ae89
   return (
     <>
       <input {...field} {...props} />
@@ -166,7 +144,6 @@
 - `initialTouched: boolean` - The field's initial value if the field is present in `initialTouched` (plucked out of `initialTouched`)
 - `initialValue?: Value` - The field's initial value if the field is given a value in `initialValues` (plucked out of `initialValues`)
 - `touched: boolean` - Whether the field has been visited (plucked out of `touched`)
-<<<<<<< HEAD
 - `value: any` - The field's value (plucked out of `values`)
 
 ### `FieldHelperProps`
@@ -175,7 +152,4 @@
 
 `setValue(value: any): void` - A function to change the field's value
 `setTouched(value: boolean): void` - A function to change the field's touched status
-`setError(value: any): void` - A function to change the field's error value
-=======
-- `value: Value` - The field's value (plucked out of `values`)
->>>>>>> f587ae89
+`setError(value: any): void` - A function to change the field's error value