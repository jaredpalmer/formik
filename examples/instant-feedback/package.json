{
  "name": "accesible-instant-feedback-with-formik",
  "version": "0.1.0",
  "description": "",
  "main": "index.js",
  "dependencies": {
    "formik": "latest",
    "react": "^16.12.0",
    "react-dom": "^16.12.0",
<<<<<<< HEAD
    "react-scripts": "3.3.0",
    "yup": "0.29.1"
=======
    "react-scripts": "3.4.1",
    "yup": "0.28.1"
>>>>>>> 6657ce56
  },
  "prettier": {
    "trailingComma": "es5",
    "singleQuote": true,
    "semi": true
  },
  "keywords": []
}<|MERGE_RESOLUTION|>--- conflicted
+++ resolved
@@ -7,13 +7,8 @@
     "formik": "latest",
     "react": "^16.12.0",
     "react-dom": "^16.12.0",
-<<<<<<< HEAD
-    "react-scripts": "3.3.0",
+    "react-scripts": "3.4.1",
     "yup": "0.29.1"
-=======
-    "react-scripts": "3.4.1",
-    "yup": "0.28.1"
->>>>>>> 6657ce56
   },
   "prettier": {
     "trailingComma": "es5",
