{
  "name": "formik",
  "description": "Forms in React, without tears",
  "version": "2.0.1-rc.4",
  "license": "MIT",
  "author": "Jared Palmer <jared@palmer.net>",
  "repository": "jaredpalmer/formik",
  "keywords": [
    "formik",
    "react",
    "react-dom",
    "form",
    "validation",
    "forms",
    "higher order component",
    "hoc"
  ],
  "main": "dist/index.js",
  "umd:main": "dist/formik.umd.production.js",
  "module": "dist/formik.es.production.js",
  "typings": "dist/index.d.ts",
  "files": [
    "dist"
  ],
  "peerDependencies": {
    "react": "^16.8.0"
  },
  "scripts": {
    "test": "tsdx test --env=jsdom",
    "test:watch": "npm run test -- --watchAll",
    "start": "cross-env NODE_ENV=development tsdx watch",
    "prebuild": "rimraf dist",
    "build": "cross-env NODE_ENV=production tsdx build",
    "prepublish": "npm run build",
    "format": "prettier --trailing-comma es5 --single-quote --write 'src/**/*' 'test/**/*' 'README.md'",
    "precommit": "lint-staged",
    "storybook": "start-storybook -p 9001",
    "addc": "all-contributors add",
    "start-website": "cd website && yarn start",
    "build-website": "cd website && yarn install && yarn build",
    "gen-docs": "all-contributors generate && doctoc README.md",
    "size": "size-limit"
  },
  "dependencies": {
    "deepmerge": "^2.1.1",
    "hoist-non-react-statics": "^3.3.0",
    "lodash": "^4.17.11",
    "lodash-es": "^4.17.11",
    "react-fast-compare": "^2.0.1",
    "scheduler": "^0.14.0",
    "tiny-warning": "^1.0.2",
    "tslib": "^1.9.3"
  },
  "optionalDependencies": {},
  "resolutions": {
    "@types/react": "16.8.17",
    "@types/react-dom": "16.8.4"
  },
  "devDependencies": {
    "@babel/core": "^7.1.2",
    "@storybook/addon-options": "^5.0.11",
    "@storybook/addons": "^5.0.11",
    "@storybook/react": "^5.0.11",
    "@types/hoist-non-react-statics": "^3.3.1",
    "@types/jest": "^24.0.5",
    "@types/lodash": "^4.14.119",
    "@types/react": "^16.8.17",
    "@types/react-dom": "^16.8.4",
    "@types/warning": "^3.0.0",
    "@types/yup": "^0.24.9",
    "@typescript-eslint/eslint-plugin": "^1.9.0",
    "@typescript-eslint/parser": "^1.9.0",
    "all-contributors-cli": "^4.4.0",
    "awesome-typescript-loader": "^5.2.1",
    "babel-eslint": "10.0.1",
    "babel-loader": "^8.0.6",
    "cp-cli": "^1.1.2",
    "cross-env": "5.0.5",
    "doctoc": "^1.3.0",
    "eslint": "5.x",
    "eslint-config-prettier": "^4.3.0",
    "eslint-config-react-app": "^4.0.1",
    "eslint-plugin-flowtype": "2.x",
    "eslint-plugin-import": "2.x",
    "eslint-plugin-jsx-a11y": "6.x",
    "eslint-plugin-prettier": "^3.1.0",
    "eslint-plugin-react": "7.x",
    "eslint-plugin-react-hooks": "1.5.0",
    "husky": "0.14.3",
    "just-debounce-it": "^1.1.0",
    "lint-staged": "4.0.2",
    "prettier": "^1.17.1",
    "raw-loader": "^2.0.0",
    "react": "^16.9.0-alpha.0",
    "react-dom": "^16.9.0-alpha.0",
    "react-testing-library": "^7.0.0",
    "rimraf": "^2.6.2",
<<<<<<< HEAD
    "tsdx": "^0.5.12",
    "typescript": "^3.5.1",
=======
    "tsdx": "^0.6.0",
    "typescript": "^3.4.5",
>>>>>>> e51f09a3
    "webpack": "^4.31.0",
    "yup": "0.21.3"
  },
  "lint-staged": {
    "**/*.{ts,tsx}": [
      "prettier --trailing-comma es5 --single-quote --write",
      "git add"
    ]
  },
  "prettier": {
    "trailingComma": "es5",
    "singleQuote": true,
    "semi": true
  },
  "jest": {
    "collectCoverageFrom": [
      "src/**/*.{ts,tsx}"
    ],
    "setupFilesAfterEnv": [
      "react-testing-library/cleanup-after-each.js",
      "<rootDir>/test/setupTests.ts"
    ]
  },
  "size-limit": [
    {
      "path": "./dist/index.js",
      "limit": "14 kB"
    },
    {
      "path": "./dist/formik.esm.js",
      "limit": "14 kB"
    },
    {
      "path": "./dist/formik.umd.production.js",
      "limit": "14 kB"
    }
  ]
}<|MERGE_RESOLUTION|>--- conflicted
+++ resolved
@@ -95,13 +95,8 @@
     "react-dom": "^16.9.0-alpha.0",
     "react-testing-library": "^7.0.0",
     "rimraf": "^2.6.2",
-<<<<<<< HEAD
-    "tsdx": "^0.5.12",
+    "tsdx": "^0.6.1",
     "typescript": "^3.5.1",
-=======
-    "tsdx": "^0.6.0",
-    "typescript": "^3.4.5",
->>>>>>> e51f09a3
     "webpack": "^4.31.0",
     "yup": "0.21.3"
   },
@@ -125,8 +120,7 @@
       "<rootDir>/test/setupTests.ts"
     ]
   },
-  "size-limit": [
-    {
+  "size-limit": [{
       "path": "./dist/index.js",
       "limit": "14 kB"
     },
