--- conflicted
+++ resolved
@@ -1,11 +1,7 @@
 {
   "name": "formik",
   "description": "Forms in React, without tears",
-<<<<<<< HEAD
   "version": "2.0.0-canary.effcf9b",
-=======
-  "version": "1.4.1",
->>>>>>> 5f9afc11
   "license": "MIT",
   "author": "Jared Palmer <jared@palmer.net>",
   "repository": "jaredpalmer/formik",
@@ -132,8 +128,7 @@
       "json"
     ]
   },
-  "size-limit": [
-    {
+  "size-limit": [{
       "path": "./dist/index.js",
       "limit": "14 kB"
     },
