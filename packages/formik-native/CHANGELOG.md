--- conflicted
+++ resolved
@@ -1,6 +1,5 @@
 # formik-native
 
-<<<<<<< HEAD
 ## 2.1.10-next.6
 
 ### Patch Changes
@@ -30,7 +29,7 @@
   - formik@3.0.0-next.3
 
 ## 2.1.10-next.2
-=======
+
 ## 2.1.13
 
 ### Patch Changes
@@ -46,7 +45,6 @@
 
 - Updated dependencies [[`199e77a`](https://github.com/formium/formik/commit/199e77a3f69e9886d88fc7114c37769cd365d9c6)]:
   - formik@2.2.4
->>>>>>> 2bebeb20
 
 ## 2.1.11
 
