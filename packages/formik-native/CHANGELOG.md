# formik-native

<<<<<<< HEAD
## 2.1.10-next.1

### Patch Changes

- Updated dependencies [[`1c2175a`](https://github.com/formium/formik/commit/1c2175a24b1d1223b4cdedf424ef62057edf0063)]:
  - formik@3.0.0-next.1

## 2.1.10-next.0

### Patch Changes

- Updated dependencies [[`5efd691`](https://github.com/formium/formik/commit/5efd691b8784fda6645d362189f55c618f030758)]:
  - formik@3.0.0-next.0
=======
## 2.1.10

### Patch Changes

- [`00f95ec`](https://github.com/formium/formik/commit/00f95ec4ec5266eed8ad4e97b76321205c704d51) [#2854](https://github.com/formium/formik/pull/2854) Thanks [@umidbekkarimov](https://github.com/umidbekkarimov)! - Fix low priority validation race condition.

- Updated dependencies [[`00f95ec`](https://github.com/formium/formik/commit/00f95ec4ec5266eed8ad4e97b76321205c704d51)]:
  - formik@2.2.2
>>>>>>> e0a28e68

## 2.1.9

### Patch Changes

- Updated dependencies [[`e04886d`](https://github.com/formium/formik/commit/e04886db15c7e9b96516b4bd5a1b89d0e895bb7d)]:
  - formik@2.2.1

## 2.1.8

### Patch Changes

- Updated dependencies [[`4148181`](https://github.com/formium/formik/commit/41481819f9187de79c4d948aeaa4ca1d33c53ed7)]:
  - formik@2.2.0

## 2.1.7

### Patch Changes

- Updated dependencies [[`bda9f41`](https://github.com/formium/formik/commit/bda9f41931fac382eec26b4f1283b881b6bbc240)]:
  - formik@2.1.7<|MERGE_RESOLUTION|>--- conflicted
+++ resolved
@@ -1,6 +1,5 @@
 # formik-native
 
-<<<<<<< HEAD
 ## 2.1.10-next.1
 
 ### Patch Changes
@@ -14,7 +13,7 @@
 
 - Updated dependencies [[`5efd691`](https://github.com/formium/formik/commit/5efd691b8784fda6645d362189f55c618f030758)]:
   - formik@3.0.0-next.0
-=======
+
 ## 2.1.10
 
 ### Patch Changes
@@ -23,7 +22,6 @@
 
 - Updated dependencies [[`00f95ec`](https://github.com/formium/formik/commit/00f95ec4ec5266eed8ad4e97b76321205c704d51)]:
   - formik@2.2.2
->>>>>>> e0a28e68
 
 ## 2.1.9
 
