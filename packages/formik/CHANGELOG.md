# formik

<<<<<<< HEAD
## 3.0.0-next.1

### Patch Changes

- [`1c2175a`](https://github.com/formium/formik/commit/1c2175a24b1d1223b4cdedf424ef62057edf0063) [#2848](https://github.com/formium/formik/pull/2848) Thanks [@jaredpalmer](https://github.com/jaredpalmer)! - Ensure that parse and format aren't passed through in Field components

## 3.0.0-next.0

### Major Changes

- [`5efd691`](https://github.com/formium/formik/commit/5efd691b8784fda6645d362189f55c618f030758) [#2255](https://github.com/formium/formik/pull/2255) Thanks [@jaredpalmer](https://github.com/jaredpalmer)! - Added `parse`, `format`, and `formatOnBlur` to `getFieldProps` options, `<Field>`, and `useField`. Going forward, there is no reason aside from backwards compatibility to continue using either `formikProps.handleChange` or `formikProps.handleBlur`. These are both inferior to the `onChange` and `onBlur` functions returned by `getFieldProps()` which the ability to utilize `parse`, `format`, and `formatOnBlur`.

  **Breaking Change**
  Instead of just passing back `formikProps.handleChange` and `formikProps.handleBlur`, the `onChange` and `onBlur` handlers returned by `getFieldProps()` (and thus `useField`/`<Field>`) are now scoped to the field already and now accept either a React Synthetic event or a value. In the past, you could need to curry the handler with the string name of field to get this functionality. This likely doesn't impact many users, but it is technically breaking nonetheless.
=======
## 2.2.2

### Patch Changes

- [`00f95ec`](https://github.com/formium/formik/commit/00f95ec4ec5266eed8ad4e97b76321205c704d51) [#2854](https://github.com/formium/formik/pull/2854) Thanks [@umidbekkarimov](https://github.com/umidbekkarimov)! - Fix low priority validation race condition.
>>>>>>> e0a28e68

## 2.2.1

### Patch Changes

- [`e04886d`](https://github.com/formium/formik/commit/e04886db15c7e9b96516b4bd5a1b89d0e895bb7d) [#2820](https://github.com/formium/formik/pull/2820) Thanks [@wellyshen](https://github.com/wellyshen)! - Fixed bug with scheduler and `validateFormWithLowPriority` method not be scheduled correctly

## 2.2.0

### Minor Changes

- [`4148181`](https://github.com/formium/formik/commit/41481819f9187de79c4d948aeaa4ca1d33c53ed7) [#2794](https://github.com/formium/formik/pull/2794) Thanks [@jaredpalmer](https://github.com/jaredpalmer)! - `setValue` can now optionally accept a function as a callback, exposing `React.SetStateAction` functionality. Previously, only the entire object was
  allowed which caused issues with stale props.

  ```tsx
  setValues(prevValues => ({...prevValues, ... }))
  ```

## 2.1.7

### Patch Changes

- [`bda9f41`](https://github.com/formium/formik/commit/bda9f41931fac382eec26b4f1283b881b6bbc240) [#2785](https://github.com/formium/formik/pull/2785) Thanks [@jaredpalmer](https://github.com/jaredpalmer)! - Replace all instances of the deprecated React.SFC type with React.FC<|MERGE_RESOLUTION|>--- conflicted
+++ resolved
@@ -1,6 +1,5 @@
 # formik
 
-<<<<<<< HEAD
 ## 3.0.0-next.1
 
 ### Patch Changes
@@ -15,13 +14,12 @@
 
   **Breaking Change**
   Instead of just passing back `formikProps.handleChange` and `formikProps.handleBlur`, the `onChange` and `onBlur` handlers returned by `getFieldProps()` (and thus `useField`/`<Field>`) are now scoped to the field already and now accept either a React Synthetic event or a value. In the past, you could need to curry the handler with the string name of field to get this functionality. This likely doesn't impact many users, but it is technically breaking nonetheless.
-=======
+
 ## 2.2.2
 
 ### Patch Changes
 
 - [`00f95ec`](https://github.com/formium/formik/commit/00f95ec4ec5266eed8ad4e97b76321205c704d51) [#2854](https://github.com/formium/formik/pull/2854) Thanks [@umidbekkarimov](https://github.com/umidbekkarimov)! - Fix low priority validation race condition.
->>>>>>> e0a28e68
 
 ## 2.2.1
 
