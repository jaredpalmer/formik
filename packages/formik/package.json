--- conflicted
+++ resolved
@@ -1,11 +1,7 @@
 {
   "name": "formik",
   "description": "Build forms in React, without the tears",
-<<<<<<< HEAD
-  "version": "3.1.0-types8",
-=======
   "version": "2.2.9",
->>>>>>> 58b538f1
   "license": "Apache-2.0",
   "author": "Jared Palmer <jared@palmer.net> (https://jaredpalmer.com)",
   "repository": "formium/formik",
@@ -33,22 +29,9 @@
   "main": "dist/index.js",
   "umd:main": "dist/formik.umd.production.js",
   "module": "dist/formik.esm.js",
-  "types": "index.d.ts",
-  "typesVersions": {
-    ">=4.1": {
-      "*": [
-        "dist/*"
-      ]
-    },
-    "<4.1": {
-      "*": [
-        "dist-untyped/*"
-      ]
-    }
-  },
+  "typings": "dist/index.d.ts",
   "files": [
-    "dist",
-    "dist-untyped"
+    "dist"
   ],
   "peerDependencies": {
     "react": ">=16.8.0"
@@ -57,10 +40,9 @@
     "test": "tsdx test --env=jsdom",
     "test:watch": "npm run test -- --watchAll",
     "start": "tsdx watch --tsconfig tsconfig.build.json --verbose --noClean",
-    "prepublish": "npm run build",
-    "build": "tsdx build --tsconfig tsconfig.build.json && npm run build-untyped",
-    "build-untyped": "tsc --emitDeclarationOnly --noEmit false --project tsconfig.build.json --outDir dist-untyped && mv -f dist-untyped/helpers/path-helpers.untyped.d.ts dist-untyped/helpers/path-helpers.d.ts",
-    "lint": "tsdx lint"
+    "build": "tsdx build --tsconfig tsconfig.build.json",
+    "lint": "tsdx lint",
+    "prepublish": "npm run build"
   },
   "dependencies": {
     "deepmerge": "^2.1.1",
@@ -69,7 +51,7 @@
     "lodash-es": "^4.17.21",
     "react-fast-compare": "^2.0.1",
     "tiny-warning": "^1.0.2",
-    "tslib": "^2.0.1",
+    "tslib": "^1.10.0",
     "use-optimized-selector": "^1.0.0-beta3",
     "use-subscription": "^1.5.1"
   },
