--- conflicted
+++ resolved
@@ -1,11 +1,7 @@
 {
   "name": "formik",
   "description": "Forms in React, without tears",
-<<<<<<< HEAD
   "version": "3.0.0-next.6",
-=======
-  "version": "2.2.5",
->>>>>>> 2bebeb20
   "license": "Apache-2.0",
   "author": "Jared Palmer <jared@palmer.net>",
   "repository": "formium/formik",
@@ -24,7 +20,9 @@
   "umd:main": "dist/formik.umd.production.js",
   "module": "dist/formik.esm.js",
   "typings": "dist/index.d.ts",
-  "files": ["dist"],
+  "files": [
+    "dist"
+  ],
   "peerDependencies": {
     "react": ">=16.8.0"
   },
