--- conflicted
+++ resolved
@@ -72,13 +72,8 @@
 export type FieldHookConfig<T> = GenericFieldHTMLAttributes & FieldConfig<T>;
 
 export function useField<Val = any>(
-<<<<<<< HEAD
-  propsOrFieldName: string | FieldAttributes<Val>
+  propsOrFieldName: string | FieldHookConfig<Val>
 ): [FieldInputProps<Val>, FieldMetaProps<Val>, FieldHelperProps] {
-=======
-  propsOrFieldName: string | FieldHookConfig<Val>
-): [FieldInputProps<Val>, FieldMetaProps<Val>] {
->>>>>>> f587ae89
   const formik = useFormikContext();
   const {
     getFieldProps,
@@ -117,33 +112,12 @@
     );
   }
 
-<<<<<<< HEAD
-  if (isObject(propsOrFieldName)) {
-    invariant(
-      (propsOrFieldName as FieldAttributes<Val>).name,
-      'Invalid field name. Either pass `useField` a string or an object containing a `name` key.'
-    );
-
-    return [
-      getFieldProps(propsOrFieldName),
-      getFieldMeta((propsOrFieldName as FieldAttributes<Val>).name),
-      getFieldHelpers((propsOrFieldName as FieldAttributes<Val>).name),
-    ];
-  }
-
-  return [
-    getFieldProps({ name: propsOrFieldName }),
-    getFieldMeta(propsOrFieldName),
-    getFieldHelpers(propsOrFieldName),
-  ];
-=======
   invariant(
     fieldName,
     'Invalid field name. Either pass `useField` a string or an object containing a `name` key.'
   );
 
-  return [getFieldProps(props), getFieldMeta(fieldName)];
->>>>>>> f587ae89
+  return [getFieldProps(props), getFieldMeta(fieldName), getFieldHelpers(fieldName)];
 }
 
 export function Field({
