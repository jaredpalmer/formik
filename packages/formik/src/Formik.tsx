import * as React from 'react';
import isEqual from 'react-fast-compare';
import deepmerge from 'deepmerge';
import isPlainObject from 'lodash/isPlainObject';
import {
  FormikConfig,
  FormikErrors,
  FormikReducerState,
  FormikTouched,
  FormikValues,
  FormikProps,
  FormikHelpers,
  FormikApi,
  HandleBlurFn,
  HandleBlurEventFn,
  HandleChangeEventFn,
  HandleChangeFn,
  FormikSharedConfig,
} from './types';
import {
  isFunction,
  isString,
  setIn,
  isEmptyChildren,
  isPromise,
  getActiveElement,
  getIn,
  setNestedObjectValues,
  isReactNative,
} from './utils';
import { FormikProvider } from './FormikContext';
import invariant from 'tiny-warning';
import {
  IsFormValidFn,
  selectFullState,
} from './helpers/form-helpers';
import { useFormikSubscriptions } from './hooks/useFormikSubscriptions';
import { useEventCallback } from './hooks/useEventCallback';

export type FormikMessage<Values> =
  | { type: 'SUBMIT_ATTEMPT' }
  | { type: 'SUBMIT_FAILURE' }
  | { type: 'SUBMIT_SUCCESS' }
  | { type: 'SET_ISVALIDATING'; payload: boolean }
  | { type: 'SET_ISSUBMITTING'; payload: boolean }
  | { type: 'SET_VALUES'; payload: Values }
  | { type: 'SET_FIELD_VALUE'; payload: { field: string; value?: any } }
  | { type: 'SET_FIELD_TOUCHED'; payload: { field: string; value?: boolean } }
  | { type: 'SET_FIELD_ERROR'; payload: { field: string; value?: string } }
  | { type: 'SET_TOUCHED'; payload: FormikTouched<Values> }
  | { type: 'SET_ERRORS'; payload: FormikErrors<Values> }
  | { type: 'SET_STATUS'; payload: any }
  | {
      type: 'SET_FORMIK_STATE';
      payload: (s: FormikReducerState<Values>) => FormikReducerState<Values>;
    }
  | {
      type: 'RESET_FORM';
      payload: Partial<FormikReducerState<Values>>;
    };

// State reducer
function formikReducer<Values>(
  state: FormikReducerState<Values>,
  msg: FormikMessage<Values>
) {
  switch (msg.type) {
    case 'SET_VALUES':
      return { ...state, values: msg.payload };
    case 'SET_TOUCHED':
      return { ...state, touched: msg.payload };
    case 'SET_ERRORS':
      if (isEqual(state.errors, msg.payload)) {
        return state;
      }

      return { ...state, errors: msg.payload };
    case 'SET_STATUS':
      return { ...state, status: msg.payload };
    case 'SET_ISSUBMITTING':
      return { ...state, isSubmitting: msg.payload };
    case 'SET_ISVALIDATING':
      return { ...state, isValidating: msg.payload };
    case 'SET_FIELD_VALUE':
      return {
        ...state,
        values: setIn(state.values, msg.payload.field, msg.payload.value),
      };
    case 'SET_FIELD_TOUCHED':
      return {
        ...state,
        touched: setIn(state.touched, msg.payload.field, msg.payload.value),
      };
    case 'SET_FIELD_ERROR':
      return {
        ...state,
        errors: setIn(state.errors, msg.payload.field, msg.payload.value),
      };
    case 'RESET_FORM':
      return { ...state, ...msg.payload };
    case 'SET_FORMIK_STATE':
      return msg.payload(state);
    case 'SUBMIT_ATTEMPT':
      return {
        ...state,
        touched: setNestedObjectValues<FormikTouched<Values>>(
          state.values,
          true
        ),
        isSubmitting: true,
        submitCount: state.submitCount + 1,
      };
    case 'SUBMIT_FAILURE':
      return {
        ...state,
        isSubmitting: false,
      };
    case 'SUBMIT_SUCCESS':
      return {
        ...state,
        isSubmitting: false,
      };
    default:
      return state;
  }
}

// This is an object that contains a map of all registered fields
// and their validate functions
interface FieldRegistry {
  [field: string]: {
    validate: (value: any) => string | Promise<string> | undefined;
  };
}

export function useFormik<Values extends FormikValues = FormikValues>(
  rawProps: FormikConfig<Values>
): FormikApi<Values> & FormikSharedConfig<Values> {
  const {
    validateOnChange = true,
    validateOnBlur = true,
    validateOnMount = false,
    enableReinitialize = false,
    ...rest
  } = rawProps;
  const props = {
    validateOnChange,
    validateOnBlur,
    validateOnMount,
    ...rest,
  };

  if (__DEV__) {
    // eslint-disable-next-line react-hooks/rules-of-hooks
    React.useEffect(() => {
      invariant(
        typeof props.isInitialValid === 'undefined',
        'isInitialValid has been deprecated and will be removed in future versions of Formik. Please use initialErrors or validateOnMount instead.'
      );
      // eslint-disable-next-line
    }, []);
  }

  /**
   * Refs
   */
  const isMounted = React.useRef<boolean>(false);
  const fieldRegistry = React.useRef<FieldRegistry>({});

  if (__DEV__) {
    // eslint-disable-next-line react-hooks/rules-of-hooks
    React.useEffect(() => {
      invariant(
        typeof props.isInitialValid === 'undefined',
        'isInitialValid has been deprecated and will be removed in future versions of Formik. Please use initialErrors or validateOnMount instead.'
      );
      // eslint-disable-next-line
    }, []);
  }

  React.useEffect(() => {
    isMounted.current = true;

    return () => {
      isMounted.current = false;
    };
  }, []);

  const emptyErrors: FormikErrors<unknown> = {};
  const emptyTouched: FormikTouched<unknown> = {};

  const isFormValid = React.useCallback<IsFormValidFn<Values>>(
   (errors, dirty) => {
     return typeof props.isInitialValid !== 'undefined'
       ? dirty
         ? errors && Object.keys(errors).length === 0
         : props.isInitialValid !== false && isFunction(props.isInitialValid)
         ? props.isInitialValid(props)
         : props.isInitialValid
       : errors && Object.keys(errors).length === 0;
   },
   [props]
 );

  /**
   * `useState` is a special hook intended for other components and hooks.
   * `getState` is used to get state imperatively.
   * `dispatch` is used to update Formik's state.
   */
  const {
    useState,
    getState,
    dispatch
  } = useFormikSubscriptions(
    {
      initialValues: props.initialValues,
      initialErrors: props.initialErrors ?? emptyErrors,
      initialTouched: props.initialTouched ?? emptyTouched,
      initialStatus: props.initialStatus,
      values: props.initialValues,
      errors: props.initialErrors ?? emptyErrors,
      touched: props.initialTouched ?? emptyTouched,
      status: props.initialStatus,
      isSubmitting: false,
      isValidating: false,
      submitCount: 0,
    },
    formikReducer,
    isFormValid,
  );

  React.useEffect(() => {
    isMounted.current = true;

    return () => {
      isMounted.current = false;
    };
  }, []);

  const runValidateHandler = React.useCallback(
    (values: Values, field?: string): Promise<FormikErrors<Values>> => {
      return new Promise((resolve, reject) => {
        const maybePromisedErrors = (props.validate as any)(values, field);
        if (maybePromisedErrors == null) {
          // use loose null check here on purpose
          resolve(emptyErrors);
        } else if (isPromise(maybePromisedErrors)) {
          (maybePromisedErrors as Promise<any>).then(
            errors => {
              resolve(errors || emptyErrors);
            },
            actualException => {
              if (process.env.NODE_ENV !== 'production') {
                console.warn(
                  `Warning: An unhandled error was caught during validation in <Formik validate />`,
                  actualException
                );
              }

              reject(actualException);
            }
          );
        } else {
          resolve(maybePromisedErrors);
        }
      });
    },
    [props.validate]
  );

  /**
   * Run validation against a Yup schema and optionally run a function if successful
   */
  const runValidationSchema = React.useCallback(
    (values: Values, field?: string): Promise<FormikErrors<Values>> => {
      const validationSchema = props.validationSchema;
      const schema = isFunction(validationSchema)
        ? validationSchema(field)
        : validationSchema;
      const promise =
        field && schema.validateAt
          ? schema.validateAt(field, values)
          : validateYupSchema(values, schema);
      return new Promise((resolve, reject) => {
        promise.then(
          () => {
            resolve(emptyErrors);
          },
          (err: any) => {
            // Yup will throw a validation error if validation fails. We catch those and
            // resolve them into Formik errors. We can sniff if something is a Yup error
            // by checking error.name.
            // @see https://github.com/jquense/yup#validationerrorerrors-string--arraystring-value-any-path-string
            if (err.name === 'ValidationError') {
              resolve(yupToFormErrors(err));
            } else {
              // We throw any other errors
              if (process.env.NODE_ENV !== 'production') {
                console.warn(
                  `Warning: An unhandled error was caught during validation in <Formik validationSchema />`,
                  err
                );
              }

              reject(err);
            }
          }
        );
      });
    },
    [props.validationSchema]
  );

  const runSingleFieldLevelValidation = React.useCallback(
    (field: string, value: void | string): Promise<string> => {
      return new Promise(resolve =>
        resolve(fieldRegistry.current[field].validate(value) as string)
      );
    },
    []
  );

  const runFieldLevelValidations = React.useCallback(
    (values: Values): Promise<FormikErrors<Values>> => {
      const fieldKeysWithValidation: string[] = Object.keys(
        fieldRegistry.current
      ).filter(f => isFunction(fieldRegistry.current[f].validate));

      // Construct an array with all of the field validation functions
      const fieldValidations: Promise<string>[] =
        fieldKeysWithValidation.length > 0
          ? fieldKeysWithValidation.map(f =>
              runSingleFieldLevelValidation(f, getIn(values, f))
            )
          : [Promise.resolve('DO_NOT_DELETE_YOU_WILL_BE_FIRED')]; // use special case ;)

      return Promise.all(fieldValidations).then((fieldErrorsList: string[]) =>
        fieldErrorsList.reduce((prev, curr, index) => {
          if (curr === 'DO_NOT_DELETE_YOU_WILL_BE_FIRED') {
            return prev;
          }
          if (curr) {
            prev = setIn(prev, fieldKeysWithValidation[index], curr);
          }
          return prev;
        }, {})
      );
    },
    [runSingleFieldLevelValidation]
  );

  // Run all validations and return the result
  const runAllValidations = React.useCallback(
    (values: Values) => {
      return Promise.all([
        runFieldLevelValidations(values),
        props.validationSchema ? runValidationSchema(values) : {},
        props.validate ? runValidateHandler(values) : {},
      ]).then(([fieldErrors, schemaErrors, validateErrors]) => {
        const combinedErrors = deepmerge.all<FormikErrors<Values>>(
          [fieldErrors, schemaErrors, validateErrors],
          { arrayMerge }
        );
        return combinedErrors;
      });
    },
    [
      props.validate,
      props.validationSchema,
      runFieldLevelValidations,
      runValidateHandler,
      runValidationSchema,
    ]
  );

  // Run all validations methods and update state accordingly
  const validateFormWithHighPriority = useEventCallback(
    (values: Values = getState().values) => {
      dispatch({ type: 'SET_ISVALIDATING', payload: true });
      return runAllValidations(values).then(combinedErrors => {
        if (!!isMounted.current) {
          dispatch({ type: 'SET_ISVALIDATING', payload: false });
<<<<<<< HEAD
          if (!isEqual(getState().errors, combinedErrors)) {
            dispatch({ type: 'SET_ERRORS', payload: combinedErrors });
          }
=======
          dispatch({ type: 'SET_ERRORS', payload: combinedErrors });
>>>>>>> 903c1101
        }
        return combinedErrors;
      });
    }
  );

  const performValidationOnMount = useEventCallback(() => {
    if (
      validateOnMount &&
      isMounted.current === true &&
      isEqual(getState().initialValues, props.initialValues)
    ) {
      validateFormWithHighPriority(getState().initialValues);
    }
  });

  React.useEffect(() => {
    performValidationOnMount();
  }, [performValidationOnMount]);

  const resetForm = useEventCallback(
    (nextState?: Partial<FormikReducerState<Values>>) => {
      const values =
        nextState?.values ?? nextState?.initialValues ?? getState().initialValues;
      const errors =
        nextState?.errors ??
        nextState?.initialErrors ??
        getState()?.initialErrors ??
        props.initialErrors ??
        {};
      const touched =
        nextState?.touched ??
        nextState?.initialTouched ??
        getState().initialTouched ??
        props.initialTouched ??
        {};
      const status =
        nextState?.status ??
        nextState?.initialStatus ??
        getState().initialStatus ??
        props.initialStatus;

      const dispatchFn = () => {
        dispatch({
          type: 'RESET_FORM',
          payload: {
            isSubmitting: !!nextState && !!nextState.isSubmitting,
            initialErrors: errors,
            errors,
            initialTouched: touched,
            touched,
            initialStatus: status,
            status,
            initialValues: values,
            values,
            isValidating: !!nextState && !!nextState.isValidating,
            submitCount:
              !!nextState &&
              !!nextState.submitCount &&
              typeof nextState.submitCount === 'number'
                ? nextState.submitCount
                : 0,
          },
        });
      };

      if (props.onReset) {
        const maybePromisedOnReset = (props.onReset as any)(
          getState().values,
          imperativeMethods
        );

        if (isPromise(maybePromisedOnReset)) {
          (maybePromisedOnReset as Promise<any>).then(dispatchFn);
        } else {
          dispatchFn();
        }
      } else {
        dispatchFn();
      }
    }
  );

  const maybeUpdateInitialValues = useEventCallback(
    (
      nextInitialValuesProp: FormikConfig<Values>['initialValues'],
      nextEnableReinitialize: FormikConfig<Values>['enableReinitialize'],
      nextValidateOnMount: FormikConfig<Values>['validateOnMount']
    ) => {
      if (
        isMounted.current === true &&
        !isEqual(getState().initialValues, nextInitialValuesProp)
      ) {
        if (nextEnableReinitialize) {
          resetForm({ initialValues: nextInitialValuesProp });
        }

        if (nextValidateOnMount) {
          validateFormWithHighPriority(getState().initialValues);
        }
      }
    }
  );

  React.useEffect(() => {
    maybeUpdateInitialValues(
      props.initialValues,
      enableReinitialize,
      validateOnMount
    );
  }, [
    maybeUpdateInitialValues,
    enableReinitialize,
    props.initialValues,
    validateOnMount,
  ]);

  const maybeUpdateInitialErrors = useEventCallback(
    (
      nextInitialErrorsProp: FormikConfig<Values>['initialErrors'],
      nextEnableReinitialize: FormikConfig<Values>['enableReinitialize']
    ) => {
      if (
        nextEnableReinitialize &&
        isMounted.current === true &&
        !isEqual(getState().initialErrors, nextInitialErrorsProp)
      ) {
        const errors = nextInitialErrorsProp ?? emptyErrors;

        dispatch({
          type: 'RESET_FORM',
          payload: {
            initialErrors: errors,
            errors,
          },
        });
      }
    }
  );

  React.useEffect(() => {
    maybeUpdateInitialErrors(props.initialErrors, enableReinitialize);
  }, [maybeUpdateInitialErrors, props.initialErrors, enableReinitialize]);

  const maybeUpdateInitialTouched = useEventCallback(
    (
      nextInitialTouchedProp: FormikConfig<Values>['initialTouched'],
      nextEnableReinitialize: FormikConfig<Values>['enableReinitialize']
    ) => {
      if (
        nextEnableReinitialize &&
        isMounted.current === true &&
        !isEqual(getState().initialTouched, nextInitialTouchedProp)
      ) {
        const touched = nextInitialTouchedProp ?? emptyTouched;

        dispatch({
          type: 'RESET_FORM',
          payload: {
            initialTouched: touched,
            touched,
          },
        });
      }
    }
  );

  React.useEffect(() => {
    maybeUpdateInitialTouched(props.initialTouched, enableReinitialize);
  }, [maybeUpdateInitialTouched, enableReinitialize, props.initialTouched]);

  const maybeUpdateInitialStatus = useEventCallback(
    (
      nextInitialStatusProp: FormikConfig<Values>['initialStatus'],
      nextEnableReinitialize: FormikConfig<Values>['enableReinitialize']
    ) => {
      if (
        nextEnableReinitialize &&
        isMounted.current === true &&
        !isEqual(getState().initialStatus, nextInitialStatusProp)
      ) {
        const status = nextInitialStatusProp;

        dispatch({
          type: 'RESET_FORM',
          payload: {
            initialStatus: status,
            status,
          },
        });
      }
    }
  );

  React.useEffect(() => {
    maybeUpdateInitialStatus(props.initialStatus, enableReinitialize);
  }, [maybeUpdateInitialStatus, enableReinitialize, props.initialStatus]);

  const validateField = useEventCallback((name: string) => {
    // This will efficiently validate a single field by avoiding state
    // changes if the validation function is synchronous. It's different from
    // what is called when using validateForm.

    if (
      fieldRegistry.current[name] &&
      isFunction(fieldRegistry.current[name].validate)
    ) {
      const value = getIn(getState().values, name);
      const maybePromise = fieldRegistry.current[name].validate(value);
      if (isPromise(maybePromise)) {
        // Only flip isValidating if the function is async.
        dispatch({ type: 'SET_ISVALIDATING', payload: true });
        return maybePromise
          .then((x: any) => x)
          .then((error: string) => {
            dispatch({
              type: 'SET_FIELD_ERROR',
              payload: { field: name, value: error },
            });
            dispatch({ type: 'SET_ISVALIDATING', payload: false });
          });
      } else {
        dispatch({
          type: 'SET_FIELD_ERROR',
          payload: {
            field: name,
            value: maybePromise as string | undefined,
          },
        });
        return Promise.resolve(maybePromise as string | undefined);
      }
    } else if (props.validationSchema) {
      dispatch({ type: 'SET_ISVALIDATING', payload: true });
      return runValidationSchema(getState().values, name)
        .then((x: any) => x)
        .then((error: any) => {
          dispatch({
            type: 'SET_FIELD_ERROR',
            payload: { field: name, value: error[name] },
          });
          dispatch({ type: 'SET_ISVALIDATING', payload: false });
        });
    }

    return Promise.resolve();
  });

  const registerField = React.useCallback((name: string, { validate }: any) => {
    fieldRegistry.current[name] = {
      validate,
    };
  }, []);

  const unregisterField = React.useCallback((name: string) => {
    delete fieldRegistry.current[name];
  }, []);

  const setTouched = useEventCallback(
    (touched: FormikTouched<Values>, shouldValidate?: boolean) => {
      dispatch({ type: 'SET_TOUCHED', payload: touched });
      const willValidate =
        shouldValidate === undefined ? validateOnBlur : shouldValidate;
      return willValidate
        ? validateFormWithHighPriority(getState().values)
        : Promise.resolve();
    }
  );

  const setErrors = React.useCallback(
    (errors: FormikErrors<Values>) => {
      dispatch({ type: 'SET_ERRORS', payload: errors });
    },
    [dispatch]
  );

  const setValues = useEventCallback(
    (values: React.SetStateAction<Values>, shouldValidate?: boolean) => {
      const resolvedValues = isFunction(values) ? values(getState().values) : values;

      dispatch({ type: 'SET_VALUES', payload: resolvedValues });
      const willValidate =
        shouldValidate === undefined ? validateOnChange : shouldValidate;
      return willValidate
        ? validateFormWithHighPriority(resolvedValues)
        : Promise.resolve();
    }
  );

  const setFieldError = React.useCallback(
    (field: string, value: string | undefined) => {
      dispatch({
        type: 'SET_FIELD_ERROR',
        payload: { field, value },
      });
    },
    [dispatch]
  );

  const setFieldValue = useEventCallback(
    (field: string, value: any, shouldValidate?: boolean) => {
      dispatch({
        type: 'SET_FIELD_VALUE',
        payload: {
          field,
          value,
        },
      });
      const willValidate =
        shouldValidate === undefined ? validateOnChange : shouldValidate;
      return willValidate
        ? validateFormWithHighPriority(setIn(getState().values, field, value))
        : Promise.resolve();
    }
  );

  const executeChange = React.useCallback(
    (eventOrTextValue: string | React.ChangeEvent<any>, maybePath?: string) => {
      // By default, assume that the first argument is a string. This allows us to use
      // handleChange with React Native and React Native Web's onChangeText prop which
      // provides just the value of the input.
      let field = maybePath;
      let val = eventOrTextValue;
      let parsed;
      // If the first argument is not a string though, it has to be a synthetic React Event (or a fake one),
      // so we handle like we would a normal HTML change event.
      if (!isString(eventOrTextValue)) {
        // If we can, persist the event
        // @see https://reactjs.org/docs/events.html#event-pooling
        if ((eventOrTextValue as any).persist) {
          (eventOrTextValue as React.ChangeEvent<any>).persist();
        }
        const target = eventOrTextValue.target
          ? (eventOrTextValue as React.ChangeEvent<any>).target
          : (eventOrTextValue as React.ChangeEvent<any>).currentTarget;

        const {
          type,
          name,
          id,
          value,
          checked,
          outerHTML,
          options,
          multiple,
        } = target;

        field = maybePath ? maybePath : name ? name : id;
        if (!field && __DEV__) {
          warnAboutMissingIdentifier({
            htmlContent: outerHTML,
            documentationAnchorLink: 'handlechange-e-reactchangeeventany--void',
            handlerName: 'handleChange',
          });
        }
        val = /number|range/.test(type)
          ? ((parsed = parseFloat(value)), isNaN(parsed) ? '' : parsed)
          : /checkbox/.test(type) // checkboxes
          ? getValueForCheckbox(getIn(getState().values, field!), checked, value)
          : options && multiple // <select multiple>
          ? getSelectedValues(options)
          : value;
      }

      if (field) {
        // Set form fields by name
        setFieldValue(field, val);
      }
    },
    [setFieldValue, getState().values]
  );

  const handleChange = useEventCallback(
    (
      eventOrPath: string | React.ChangeEvent<any>
    ): HandleChangeEventFn | void => {
      if (isString(eventOrPath)) {
        return (event: string | React.ChangeEvent<any>) =>
          executeChange(event, eventOrPath);
      } else {
        return executeChange(eventOrPath);
      }
    }
  ) as HandleChangeFn;

  const setFieldTouched = useEventCallback(
    (field: string, touched: boolean = true, shouldValidate?: boolean) => {
      dispatch({
        type: 'SET_FIELD_TOUCHED',
        payload: {
          field,
          value: touched,
        },
      });
      const willValidate =
        shouldValidate === undefined ? validateOnBlur : shouldValidate;
      return willValidate
        ? validateFormWithHighPriority(getState().values)
        : Promise.resolve();
    }
  );

  const executeBlur = React.useCallback(
    (e: any, path?: string) => {
      if (e.persist) {
        e.persist();
      }
      const { name, id, outerHTML } = e.target;
      const field = path ? path : name ? name : id;

      if (!field && __DEV__) {
        warnAboutMissingIdentifier({
          htmlContent: outerHTML,
          documentationAnchorLink: 'handleblur-e-any--void',
          handlerName: 'handleBlur',
        });
      }

      setFieldTouched(field, true);
    },
    [setFieldTouched]
  );

  /**
   * TypeScript doesn't currently allow you to infer overloads from a Type.
   *
   * Instead, we make sure this function returns any possibility of HandleBlurFn,
   * and then cast it.
   */
  const handleBlur = useEventCallback(
    (eventOrPath: string | React.FocusEvent<any>): HandleBlurEventFn | void => {
      if (isString(eventOrPath)) {
        return (event: React.FocusEvent<any>) =>
          executeBlur(event, eventOrPath);
      } else {
        return executeBlur(eventOrPath);
      }
    }
  ) as HandleBlurFn;

  const setFormikState = React.useCallback(
    (
      stateOrCb:
        | FormikReducerState<Values>
        | ((state: FormikReducerState<Values>) => FormikReducerState<Values>)
    ): void => {
      if (isFunction(stateOrCb)) {
        dispatch({ type: 'SET_FORMIK_STATE', payload: stateOrCb });
      } else {
        dispatch({ type: 'SET_FORMIK_STATE', payload: () => stateOrCb });
      }
    },
    [dispatch]
  );

  const setStatus = React.useCallback(
    (status: any) => {
      dispatch({ type: 'SET_STATUS', payload: status });
    },
    [dispatch]
  );

  const setSubmitting = React.useCallback(
    (isSubmitting: boolean) => {
      dispatch({ type: 'SET_ISSUBMITTING', payload: isSubmitting });
    },
    [dispatch]
  );

  const submitForm = useEventCallback(() => {
    dispatch({ type: 'SUBMIT_ATTEMPT' });
    return validateFormWithHighPriority().then(
      (combinedErrors: FormikErrors<Values>) => {
        // In case an error was thrown and passed to the resolved Promise,
        // `combinedErrors` can be an instance of an Error. We need to check
        // that and abort the submit.
        // If we don't do that, calling `Object.keys(new Error())` yields an
        // empty array, which causes the validation to pass and the form
        // to be submitted.

        const isInstanceOfError = combinedErrors instanceof Error;
        const isActuallyValid =
          !isInstanceOfError && Object.keys(combinedErrors).length === 0;
        if (isActuallyValid) {
          // Proceed with submit...
          //
          // To respect sync submit fns, we can't simply wrap executeSubmit in a promise and
          // _always_ dispatch SUBMIT_SUCCESS because isSubmitting would then always be false.
          // This would be fine in simple cases, but make it impossible to disable submit
          // buttons where people use callbacks or promises as side effects (which is basically
          // all of v1 Formik code). Instead, recall that we are inside of a promise chain already,
          //  so we can try/catch executeSubmit(), if it returns undefined, then just bail.
          // If there are errors, throw em. Otherwise, wrap executeSubmit in a promise and handle
          // cleanup of isSubmitting on behalf of the consumer.
          let promiseOrUndefined;
          try {
            promiseOrUndefined = executeSubmit();
            // Bail if it's sync, consumer is responsible for cleaning up
            // via setSubmitting(false)
            if (promiseOrUndefined === undefined) {
              return;
            }
          } catch (error) {
            throw error;
          }

          return Promise.resolve(promiseOrUndefined)
            .then(result => {
              if (!!isMounted.current) {
                dispatch({ type: 'SUBMIT_SUCCESS' });
              }
              return result;
            })
            .catch(_errors => {
              if (!!isMounted.current) {
                dispatch({ type: 'SUBMIT_FAILURE' });
                // This is a legit error rejected by the onSubmit fn
                // so we don't want to break the promise chain
                throw _errors;
              }
            });
        } else if (!!isMounted.current) {
          // ^^^ Make sure Formik is still mounted before updating state
          dispatch({ type: 'SUBMIT_FAILURE' });
          // throw combinedErrors;
          if (isInstanceOfError) {
            throw combinedErrors;
          }
        }
        return;
      }
    );
  });

  const handleSubmit = useEventCallback(
    (e?: React.FormEvent<HTMLFormElement>) => {
      if (e && e.preventDefault && isFunction(e.preventDefault)) {
        e.preventDefault();
      }

      if (e && e.stopPropagation && isFunction(e.stopPropagation)) {
        e.stopPropagation();
      }

      // Warn if form submission is triggered by a <button> without a
      // specified `type` attribute during development. This mitigates
      // a common gotcha in forms with both reset and submit buttons,
      // where the dev forgets to add type="button" to the reset button.
      if (__DEV__ && typeof document !== 'undefined') {
        // Safely get the active element (works with IE)
        const activeElement = getActiveElement();
        if (
          activeElement !== null &&
          activeElement instanceof HTMLButtonElement
        ) {
          invariant(
            activeElement.attributes &&
              activeElement.attributes.getNamedItem('type'),
            'You submitted a Formik form using a button with an unspecified `type` attribute.  Most browsers default button elements to `type="submit"`. If this is not a submit button, please add `type="button"`.'
          );
        }
      }

      submitForm().catch(reason => {
        console.warn(
          `Warning: An unhandled error was caught from submitForm()`,
          reason
        );
      });
    }
  );

  const imperativeMethods: FormikHelpers<Values> = {
    resetForm,
    validateForm: validateFormWithHighPriority,
    validateField,
    setErrors,
    setFieldError,
    setFieldTouched,
    setFieldValue,
    setStatus,
    setSubmitting,
    setTouched,
    setValues,
    setFormikState,
    submitForm,
  };

  const executeSubmit = useEventCallback(() => {
    return props.onSubmit(getState().values, imperativeMethods);
  });

  const handleReset = useEventCallback(e => {
    if (e && e.preventDefault && isFunction(e.preventDefault)) {
      e.preventDefault();
    }

    if (e && e.stopPropagation && isFunction(e.stopPropagation)) {
      e.stopPropagation();
    }

    resetForm();
  });

  const getValueFromEvent = useEventCallback(
    (event: React.SyntheticEvent<any>, fieldName: string) => {
      // React Native/Expo Web/maybe other render envs
      if (
        !isReactNative &&
        event.nativeEvent &&
        (event.nativeEvent as any).text !== undefined
      ) {
        return (event.nativeEvent as any).text;
      }

      // React Native
      if (isReactNative && event.nativeEvent) {
        return (event.nativeEvent as any).text;
      }

      const target = event.target ? event.target : event.currentTarget;
      const { type, value, checked, options, multiple } = target;

      return /checkbox/.test(type) // checkboxes
        ? getValueForCheckbox(getIn(getState().values, fieldName!), checked, value)
        : !!multiple // <select multiple>
        ? getSelectedValues(options)
        : value;
    }
  );

  // mostly optimized renders
  return {
      // config
      enableReinitialize,
      isInitialValid: props.isInitialValid,
      validateOnBlur,
      validateOnChange,
      validateOnMount,
      validationSchema: props.validationSchema,
      validate: props.validate,
      // handlers
      handleBlur,
      handleChange,
      handleReset,
      handleSubmit,
      // helpers
      resetForm,
      setErrors,
      setFormikState,
      setFieldTouched,
      setFieldValue,
      setFieldError,
      setStatus,
      setSubmitting,
      setTouched,
      setValues,
      submitForm,
      validateForm: validateFormWithHighPriority,
      validateField,
      unregisterField,
      registerField,
      getValueFromEvent,
      // state helpers
      getState,
      useState,
  };
}

export function Formik<
  Values extends FormikValues = FormikValues,
  ExtraProps = {}
>(props: FormikConfig<Values> & ExtraProps) {
  const formik = useFormik<Values>(props);
  const { component, children, render, innerRef } = props;

  // Get initial Full State, but if we don't need it, we won't subscribe to updates
  const formikState = formik.useState(
    selectFullState,
    Object.is,
    !!component || !!render || isFunction(children) || !!innerRef
  );

  const formikbag: FormikProps<Values> = {
    ...formik,
    ...formikState,
  };

  // This allows folks to pass a ref to <Formik />
  React.useImperativeHandle(innerRef, () => formikbag);

  if (__DEV__) {
    // eslint-disable-next-line react-hooks/rules-of-hooks
    React.useEffect(() => {
      invariant(
        !props.render,
        `<Formik render> has been deprecated and will be removed in future versions of Formik. Please use a child callback function instead. To get rid of this warning, replace <Formik render={(props) => ...} /> with <Formik>{(props) => ...}</Formik>`
      );
      // eslint-disable-next-line
    }, []);
  }
  return (
    <FormikProvider value={formik}>
      {component
        ? React.createElement(component as any, formikbag)
        : render
        ? render(formikbag)
        : children // children come last, always called
        ? isFunction(children)
          ? (children as (bag: FormikProps<Values>) => React.ReactNode)(
              formikbag as FormikProps<Values>
            )
          : !isEmptyChildren(children)
          ? React.Children.only(children)
          : null
        : null}
    </FormikProvider>
  );
}

function warnAboutMissingIdentifier({
  htmlContent,
  documentationAnchorLink,
  handlerName,
}: {
  htmlContent: string;
  documentationAnchorLink: string;
  handlerName: string;
}) {
  console.warn(
    `Warning: Formik called \`${handlerName}\`, but you forgot to pass an \`id\` or \`name\` attribute to your input:
    ${htmlContent}
    Formik cannot determine which value to update. For more info see https://formik.org/docs/api/formik#${documentationAnchorLink}
  `
  );
}

/**
 * Transform Yup ValidationError to a more usable object
 */
export function yupToFormErrors<Values>(yupError: any): FormikErrors<Values> {
  let errors: FormikErrors<Values> = {};
  if (yupError.inner) {
    if (yupError.inner.length === 0) {
      return setIn(errors, yupError.path, yupError.message);
    }
    for (let err of yupError.inner) {
      if (!getIn(errors, err.path)) {
        errors = setIn(errors, err.path, err.message);
      }
    }
  }
  return errors;
}

/**
 * Validate a yup schema.
 */
export function validateYupSchema<T extends FormikValues>(
  values: T,
  schema: any,
  sync: boolean = false,
  context: any = {}
): Promise<Partial<T>> {
  const validateData: FormikValues = prepareDataForValidation(values);
  return schema[sync ? 'validateSync' : 'validate'](validateData, {
    abortEarly: false,
    context: context,
  });
}

/**
 * Recursively prepare values.
 */
export function prepareDataForValidation<T extends FormikValues>(
  values: T
): FormikValues {
  let data: FormikValues = Array.isArray(values) ? [] : {};
  for (let k in values) {
    if (Object.prototype.hasOwnProperty.call(values, k)) {
      const key = String(k);
      if (Array.isArray(values[key]) === true) {
        data[key] = values[key].map((value: any) => {
          if (Array.isArray(value) === true || isPlainObject(value)) {
            return prepareDataForValidation(value);
          } else {
            return value !== '' ? value : undefined;
          }
        });
      } else if (isPlainObject(values[key])) {
        data[key] = prepareDataForValidation(values[key]);
      } else {
        data[key] = values[key] !== '' ? values[key] : undefined;
      }
    }
  }
  return data;
}

/**
 * deepmerge array merging algorithm
 * https://github.com/KyleAMathews/deepmerge#combine-array
 */
function arrayMerge(target: any[], source: any[], options: any): any[] {
  const destination = target.slice();

  source.forEach(function merge(e: any, i: number) {
    if (typeof destination[i] === 'undefined') {
      const cloneRequested = options.clone !== false;
      const shouldClone = cloneRequested && options.isMergeableObject(e);
      destination[i] = shouldClone
        ? deepmerge(Array.isArray(e) ? [] : {}, e, options)
        : e;
    } else if (options.isMergeableObject(e)) {
      destination[i] = deepmerge(target[i], e, options);
    } else if (target.indexOf(e) === -1) {
      destination.push(e);
    }
  });
  return destination;
}

/** Return multi select values based on an array of options */
function getSelectedValues(options: any[]) {
  const result = [];
  if (options) {
    for (let index = 0; index < options.length; index++) {
      const option = options[index];
      if (option.selected) {
        result.push(option.value);
      }
    }
  }
  return result;
}

/** Return the next value for a checkbox */
function getValueForCheckbox(
  currentValue: string | any[],
  checked: boolean,
  valueProp: any
) {
  // If the current value was a boolean, return a boolean
  if (typeof currentValue === 'boolean') {
    return Boolean(checked);
  }

  // If the currentValue was not a boolean we want to return an array
  let currentArrayOfValues = [];
  let isValueInArray = false;
  let index = -1;

  if (!Array.isArray(currentValue)) {
    // eslint-disable-next-line eqeqeq
    if (!valueProp || valueProp == 'true' || valueProp == 'false') {
      return Boolean(checked);
    }
  } else {
    // If the current value is already an array, use it
    currentArrayOfValues = currentValue;
    index = currentValue.indexOf(valueProp);
    isValueInArray = index >= 0;
  }

  // If the checkbox was checked and the value is not already present in the aray we want to add the new value to the array of values
  if (checked && valueProp && !isValueInArray) {
    return currentArrayOfValues.concat(valueProp);
  }

  // If the checkbox was unchecked and the value is not in the array, simply return the already existing array of values
  if (!isValueInArray) {
    return currentArrayOfValues;
  }

  // If the checkbox was unchecked and the value is in the array, remove the value and return the array
  return currentArrayOfValues
    .slice(0, index)
    .concat(currentArrayOfValues.slice(index + 1));
}<|MERGE_RESOLUTION|>--- conflicted
+++ resolved
@@ -5,17 +5,15 @@
 import {
   FormikConfig,
   FormikErrors,
-  FormikReducerState,
+  FormikState,
   FormikTouched,
   FormikValues,
   FormikProps,
+  FieldMetaProps,
+  FieldHelperProps,
+  FieldInputProps,
   FormikHelpers,
-  FormikApi,
-  HandleBlurFn,
-  HandleBlurEventFn,
-  HandleChangeEventFn,
-  HandleChangeFn,
-  FormikSharedConfig,
+  FormikHandlers,
 } from './types';
 import {
   isFunction,
@@ -23,21 +21,15 @@
   setIn,
   isEmptyChildren,
   isPromise,
+  setNestedObjectValues,
   getActiveElement,
   getIn,
-  setNestedObjectValues,
-  isReactNative,
+  isObject,
 } from './utils';
 import { FormikProvider } from './FormikContext';
 import invariant from 'tiny-warning';
-import {
-  IsFormValidFn,
-  selectFullState,
-} from './helpers/form-helpers';
-import { useFormikSubscriptions } from './hooks/useFormikSubscriptions';
-import { useEventCallback } from './hooks/useEventCallback';
-
-export type FormikMessage<Values> =
+
+type FormikMessage<Values> =
   | { type: 'SUBMIT_ATTEMPT' }
   | { type: 'SUBMIT_FAILURE' }
   | { type: 'SUBMIT_SUCCESS' }
@@ -52,16 +44,16 @@
   | { type: 'SET_STATUS'; payload: any }
   | {
       type: 'SET_FORMIK_STATE';
-      payload: (s: FormikReducerState<Values>) => FormikReducerState<Values>;
+      payload: (s: FormikState<Values>) => FormikState<Values>;
     }
   | {
       type: 'RESET_FORM';
-      payload: Partial<FormikReducerState<Values>>;
+      payload: FormikState<Values>;
     };
 
 // State reducer
 function formikReducer<Values>(
-  state: FormikReducerState<Values>,
+  state: FormikState<Values>,
   msg: FormikMessage<Values>
 ) {
   switch (msg.type) {
@@ -125,6 +117,10 @@
   }
 }
 
+// Initial empty states // objects
+const emptyErrors: FormikErrors<unknown> = {};
+const emptyTouched: FormikTouched<unknown> = {};
+
 // This is an object that contains a map of all registered fields
 // and their validate functions
 interface FieldRegistry {
@@ -133,51 +129,39 @@
   };
 }
 
-export function useFormik<Values extends FormikValues = FormikValues>(
-  rawProps: FormikConfig<Values>
-): FormikApi<Values> & FormikSharedConfig<Values> {
-  const {
-    validateOnChange = true,
-    validateOnBlur = true,
-    validateOnMount = false,
-    enableReinitialize = false,
-    ...rest
-  } = rawProps;
+export function useFormik<Values extends FormikValues = FormikValues>({
+  validateOnChange = true,
+  validateOnBlur = true,
+  validateOnMount = false,
+  isInitialValid,
+  enableReinitialize = false,
+  onSubmit,
+  ...rest
+}: FormikConfig<Values>) {
   const props = {
     validateOnChange,
     validateOnBlur,
     validateOnMount,
+    onSubmit,
     ...rest,
   };
-
+  const initialValues = React.useRef(props.initialValues);
+  const initialErrors = React.useRef(props.initialErrors || emptyErrors);
+  const initialTouched = React.useRef(props.initialTouched || emptyTouched);
+  const initialStatus = React.useRef(props.initialStatus);
+  const isMounted = React.useRef<boolean>(false);
+  const fieldRegistry = React.useRef<FieldRegistry>({});
   if (__DEV__) {
     // eslint-disable-next-line react-hooks/rules-of-hooks
     React.useEffect(() => {
       invariant(
-        typeof props.isInitialValid === 'undefined',
+        typeof isInitialValid === 'undefined',
         'isInitialValid has been deprecated and will be removed in future versions of Formik. Please use initialErrors or validateOnMount instead.'
       );
       // eslint-disable-next-line
     }, []);
   }
 
-  /**
-   * Refs
-   */
-  const isMounted = React.useRef<boolean>(false);
-  const fieldRegistry = React.useRef<FieldRegistry>({});
-
-  if (__DEV__) {
-    // eslint-disable-next-line react-hooks/rules-of-hooks
-    React.useEffect(() => {
-      invariant(
-        typeof props.isInitialValid === 'undefined',
-        'isInitialValid has been deprecated and will be removed in future versions of Formik. Please use initialErrors or validateOnMount instead.'
-      );
-      // eslint-disable-next-line
-    }, []);
-  }
-
   React.useEffect(() => {
     isMounted.current = true;
 
@@ -186,56 +170,17 @@
     };
   }, []);
 
-  const emptyErrors: FormikErrors<unknown> = {};
-  const emptyTouched: FormikTouched<unknown> = {};
-
-  const isFormValid = React.useCallback<IsFormValidFn<Values>>(
-   (errors, dirty) => {
-     return typeof props.isInitialValid !== 'undefined'
-       ? dirty
-         ? errors && Object.keys(errors).length === 0
-         : props.isInitialValid !== false && isFunction(props.isInitialValid)
-         ? props.isInitialValid(props)
-         : props.isInitialValid
-       : errors && Object.keys(errors).length === 0;
-   },
-   [props]
- );
-
-  /**
-   * `useState` is a special hook intended for other components and hooks.
-   * `getState` is used to get state imperatively.
-   * `dispatch` is used to update Formik's state.
-   */
-  const {
-    useState,
-    getState,
-    dispatch
-  } = useFormikSubscriptions(
-    {
-      initialValues: props.initialValues,
-      initialErrors: props.initialErrors ?? emptyErrors,
-      initialTouched: props.initialTouched ?? emptyTouched,
-      initialStatus: props.initialStatus,
-      values: props.initialValues,
-      errors: props.initialErrors ?? emptyErrors,
-      touched: props.initialTouched ?? emptyTouched,
-      status: props.initialStatus,
-      isSubmitting: false,
-      isValidating: false,
-      submitCount: 0,
-    },
-    formikReducer,
-    isFormValid,
-  );
-
-  React.useEffect(() => {
-    isMounted.current = true;
-
-    return () => {
-      isMounted.current = false;
-    };
-  }, []);
+  const [state, dispatch] = React.useReducer<
+    React.Reducer<FormikState<Values>, FormikMessage<Values>>
+  >(formikReducer, {
+    values: props.initialValues,
+    errors: props.initialErrors || emptyErrors,
+    touched: props.initialTouched || emptyTouched,
+    status: props.initialStatus,
+    isSubmitting: false,
+    isValidating: false,
+    submitCount: 0,
+  });
 
   const runValidateHandler = React.useCallback(
     (values: Values, field?: string): Promise<FormikErrors<Values>> => {
@@ -375,72 +320,65 @@
 
   // Run all validations methods and update state accordingly
   const validateFormWithHighPriority = useEventCallback(
-    (values: Values = getState().values) => {
+    (values: Values = state.values) => {
       dispatch({ type: 'SET_ISVALIDATING', payload: true });
       return runAllValidations(values).then(combinedErrors => {
         if (!!isMounted.current) {
           dispatch({ type: 'SET_ISVALIDATING', payload: false });
-<<<<<<< HEAD
-          if (!isEqual(getState().errors, combinedErrors)) {
-            dispatch({ type: 'SET_ERRORS', payload: combinedErrors });
-          }
-=======
           dispatch({ type: 'SET_ERRORS', payload: combinedErrors });
->>>>>>> 903c1101
         }
         return combinedErrors;
       });
     }
   );
 
-  const performValidationOnMount = useEventCallback(() => {
+  React.useEffect(() => {
     if (
       validateOnMount &&
       isMounted.current === true &&
-      isEqual(getState().initialValues, props.initialValues)
+      isEqual(initialValues.current, props.initialValues)
     ) {
-      validateFormWithHighPriority(getState().initialValues);
-    }
-  });
-
-  React.useEffect(() => {
-    performValidationOnMount();
-  }, [performValidationOnMount]);
-
-  const resetForm = useEventCallback(
-    (nextState?: Partial<FormikReducerState<Values>>) => {
+      validateFormWithHighPriority(initialValues.current);
+    }
+  }, [validateOnMount, validateFormWithHighPriority]);
+
+  const resetForm = React.useCallback(
+    (nextState?: Partial<FormikState<Values>>) => {
       const values =
-        nextState?.values ?? nextState?.initialValues ?? getState().initialValues;
+        nextState && nextState.values
+          ? nextState.values
+          : initialValues.current;
       const errors =
-        nextState?.errors ??
-        nextState?.initialErrors ??
-        getState()?.initialErrors ??
-        props.initialErrors ??
-        {};
+        nextState && nextState.errors
+          ? nextState.errors
+          : initialErrors.current
+          ? initialErrors.current
+          : props.initialErrors || {};
       const touched =
-        nextState?.touched ??
-        nextState?.initialTouched ??
-        getState().initialTouched ??
-        props.initialTouched ??
-        {};
+        nextState && nextState.touched
+          ? nextState.touched
+          : initialTouched.current
+          ? initialTouched.current
+          : props.initialTouched || {};
       const status =
-        nextState?.status ??
-        nextState?.initialStatus ??
-        getState().initialStatus ??
-        props.initialStatus;
+        nextState && nextState.status
+          ? nextState.status
+          : initialStatus.current
+          ? initialStatus.current
+          : props.initialStatus;
+      initialValues.current = values;
+      initialErrors.current = errors;
+      initialTouched.current = touched;
+      initialStatus.current = status;
 
       const dispatchFn = () => {
         dispatch({
           type: 'RESET_FORM',
           payload: {
             isSubmitting: !!nextState && !!nextState.isSubmitting,
-            initialErrors: errors,
             errors,
-            initialTouched: touched,
             touched,
-            initialStatus: status,
             status,
-            initialValues: values,
             values,
             isValidating: !!nextState && !!nextState.isValidating,
             submitCount:
@@ -455,7 +393,7 @@
 
       if (props.onReset) {
         const maybePromisedOnReset = (props.onReset as any)(
-          getState().values,
+          state.values,
           imperativeMethods
         );
 
@@ -467,123 +405,73 @@
       } else {
         dispatchFn();
       }
-    }
-  );
-
-  const maybeUpdateInitialValues = useEventCallback(
-    (
-      nextInitialValuesProp: FormikConfig<Values>['initialValues'],
-      nextEnableReinitialize: FormikConfig<Values>['enableReinitialize'],
-      nextValidateOnMount: FormikConfig<Values>['validateOnMount']
-    ) => {
-      if (
-        isMounted.current === true &&
-        !isEqual(getState().initialValues, nextInitialValuesProp)
-      ) {
-        if (nextEnableReinitialize) {
-          resetForm({ initialValues: nextInitialValuesProp });
-        }
-
-        if (nextValidateOnMount) {
-          validateFormWithHighPriority(getState().initialValues);
-        }
-      }
-    }
+    },
+    [props.initialErrors, props.initialStatus, props.initialTouched]
   );
 
   React.useEffect(() => {
-    maybeUpdateInitialValues(
-      props.initialValues,
-      enableReinitialize,
-      validateOnMount
-    );
+    if (
+      isMounted.current === true &&
+      !isEqual(initialValues.current, props.initialValues)
+    ) {
+      if (enableReinitialize) {
+        initialValues.current = props.initialValues;
+        resetForm();
+      }
+
+      if (validateOnMount) {
+        validateFormWithHighPriority(initialValues.current);
+      }
+    }
   }, [
-    maybeUpdateInitialValues,
     enableReinitialize,
     props.initialValues,
+    resetForm,
     validateOnMount,
+    validateFormWithHighPriority,
   ]);
 
-  const maybeUpdateInitialErrors = useEventCallback(
-    (
-      nextInitialErrorsProp: FormikConfig<Values>['initialErrors'],
-      nextEnableReinitialize: FormikConfig<Values>['enableReinitialize']
-    ) => {
-      if (
-        nextEnableReinitialize &&
-        isMounted.current === true &&
-        !isEqual(getState().initialErrors, nextInitialErrorsProp)
-      ) {
-        const errors = nextInitialErrorsProp ?? emptyErrors;
-
-        dispatch({
-          type: 'RESET_FORM',
-          payload: {
-            initialErrors: errors,
-            errors,
-          },
-        });
-      }
-    }
-  );
-
   React.useEffect(() => {
-    maybeUpdateInitialErrors(props.initialErrors, enableReinitialize);
-  }, [maybeUpdateInitialErrors, props.initialErrors, enableReinitialize]);
-
-  const maybeUpdateInitialTouched = useEventCallback(
-    (
-      nextInitialTouchedProp: FormikConfig<Values>['initialTouched'],
-      nextEnableReinitialize: FormikConfig<Values>['enableReinitialize']
-    ) => {
-      if (
-        nextEnableReinitialize &&
-        isMounted.current === true &&
-        !isEqual(getState().initialTouched, nextInitialTouchedProp)
-      ) {
-        const touched = nextInitialTouchedProp ?? emptyTouched;
-
-        dispatch({
-          type: 'RESET_FORM',
-          payload: {
-            initialTouched: touched,
-            touched,
-          },
-        });
-      }
-    }
-  );
+    if (
+      enableReinitialize &&
+      isMounted.current === true &&
+      !isEqual(initialErrors.current, props.initialErrors)
+    ) {
+      initialErrors.current = props.initialErrors || emptyErrors;
+      dispatch({
+        type: 'SET_ERRORS',
+        payload: props.initialErrors || emptyErrors,
+      });
+    }
+  }, [enableReinitialize, props.initialErrors]);
 
   React.useEffect(() => {
-    maybeUpdateInitialTouched(props.initialTouched, enableReinitialize);
-  }, [maybeUpdateInitialTouched, enableReinitialize, props.initialTouched]);
-
-  const maybeUpdateInitialStatus = useEventCallback(
-    (
-      nextInitialStatusProp: FormikConfig<Values>['initialStatus'],
-      nextEnableReinitialize: FormikConfig<Values>['enableReinitialize']
-    ) => {
-      if (
-        nextEnableReinitialize &&
-        isMounted.current === true &&
-        !isEqual(getState().initialStatus, nextInitialStatusProp)
-      ) {
-        const status = nextInitialStatusProp;
-
-        dispatch({
-          type: 'RESET_FORM',
-          payload: {
-            initialStatus: status,
-            status,
-          },
-        });
-      }
-    }
-  );
+    if (
+      enableReinitialize &&
+      isMounted.current === true &&
+      !isEqual(initialTouched.current, props.initialTouched)
+    ) {
+      initialTouched.current = props.initialTouched || emptyTouched;
+      dispatch({
+        type: 'SET_TOUCHED',
+        payload: props.initialTouched || emptyTouched,
+      });
+    }
+  }, [enableReinitialize, props.initialTouched]);
 
   React.useEffect(() => {
-    maybeUpdateInitialStatus(props.initialStatus, enableReinitialize);
-  }, [maybeUpdateInitialStatus, enableReinitialize, props.initialStatus]);
+    if (
+      enableReinitialize &&
+      isMounted.current === true &&
+      !isEqual(initialStatus.current, props.initialStatus)
+    ) {
+      initialStatus.current = props.initialStatus;
+      dispatch({
+        type: 'SET_STATUS',
+        payload: props.initialStatus,
+      });
+    }
+  }, [enableReinitialize, props.initialStatus, props.initialTouched]);
 
   const validateField = useEventCallback((name: string) => {
     // This will efficiently validate a single field by avoiding state
@@ -594,7 +482,7 @@
       fieldRegistry.current[name] &&
       isFunction(fieldRegistry.current[name].validate)
     ) {
-      const value = getIn(getState().values, name);
+      const value = getIn(state.values, name);
       const maybePromise = fieldRegistry.current[name].validate(value);
       if (isPromise(maybePromise)) {
         // Only flip isValidating if the function is async.
@@ -620,7 +508,7 @@
       }
     } else if (props.validationSchema) {
       dispatch({ type: 'SET_ISVALIDATING', payload: true });
-      return runValidationSchema(getState().values, name)
+      return runValidationSchema(state.values, name)
         .then((x: any) => x)
         .then((error: any) => {
           dispatch({
@@ -650,21 +538,18 @@
       const willValidate =
         shouldValidate === undefined ? validateOnBlur : shouldValidate;
       return willValidate
-        ? validateFormWithHighPriority(getState().values)
+        ? validateFormWithHighPriority(state.values)
         : Promise.resolve();
     }
   );
 
-  const setErrors = React.useCallback(
-    (errors: FormikErrors<Values>) => {
-      dispatch({ type: 'SET_ERRORS', payload: errors });
-    },
-    [dispatch]
-  );
+  const setErrors = React.useCallback((errors: FormikErrors<Values>) => {
+    dispatch({ type: 'SET_ERRORS', payload: errors });
+  }, []);
 
   const setValues = useEventCallback(
     (values: React.SetStateAction<Values>, shouldValidate?: boolean) => {
-      const resolvedValues = isFunction(values) ? values(getState().values) : values;
+      const resolvedValues = isFunction(values) ? values(state.values) : values;
 
       dispatch({ type: 'SET_VALUES', payload: resolvedValues });
       const willValidate =
@@ -682,7 +567,7 @@
         payload: { field, value },
       });
     },
-    [dispatch]
+    []
   );
 
   const setFieldValue = useEventCallback(
@@ -697,7 +582,7 @@
       const willValidate =
         shouldValidate === undefined ? validateOnChange : shouldValidate;
       return willValidate
-        ? validateFormWithHighPriority(setIn(getState().values, field, value))
+        ? validateFormWithHighPriority(setIn(state.values, field, value))
         : Promise.resolve();
     }
   );
@@ -744,7 +629,7 @@
         val = /number|range/.test(type)
           ? ((parsed = parseFloat(value)), isNaN(parsed) ? '' : parsed)
           : /checkbox/.test(type) // checkboxes
-          ? getValueForCheckbox(getIn(getState().values, field!), checked, value)
+          ? getValueForCheckbox(getIn(state.values, field!), checked, value)
           : options && multiple // <select multiple>
           ? getSelectedValues(options)
           : value;
@@ -755,21 +640,20 @@
         setFieldValue(field, val);
       }
     },
-    [setFieldValue, getState().values]
-  );
-
-  const handleChange = useEventCallback(
+    [setFieldValue, state.values]
+  );
+
+  const handleChange = useEventCallback<FormikHandlers['handleChange']>(
     (
       eventOrPath: string | React.ChangeEvent<any>
-    ): HandleChangeEventFn | void => {
+    ): void | ((eventOrTextValue: string | React.ChangeEvent<any>) => void) => {
       if (isString(eventOrPath)) {
-        return (event: string | React.ChangeEvent<any>) =>
-          executeChange(event, eventOrPath);
+        return event => executeChange(event, eventOrPath);
       } else {
-        return executeChange(eventOrPath);
-      }
-    }
-  ) as HandleChangeFn;
+        executeChange(eventOrPath);
+      }
+    }
+  );
 
   const setFieldTouched = useEventCallback(
     (field: string, touched: boolean = true, shouldValidate?: boolean) => {
@@ -783,7 +667,7 @@
       const willValidate =
         shouldValidate === undefined ? validateOnBlur : shouldValidate;
       return willValidate
-        ? validateFormWithHighPriority(getState().values)
+        ? validateFormWithHighPriority(state.values)
         : Promise.resolve();
     }
   );
@@ -809,28 +693,21 @@
     [setFieldTouched]
   );
 
-  /**
-   * TypeScript doesn't currently allow you to infer overloads from a Type.
-   *
-   * Instead, we make sure this function returns any possibility of HandleBlurFn,
-   * and then cast it.
-   */
-  const handleBlur = useEventCallback(
-    (eventOrPath: string | React.FocusEvent<any>): HandleBlurEventFn | void => {
-      if (isString(eventOrPath)) {
-        return (event: React.FocusEvent<any>) =>
-          executeBlur(event, eventOrPath);
+  const handleBlur = useEventCallback<FormikHandlers['handleBlur']>(
+    (eventOrString: any): void | ((e: any) => void) => {
+      if (isString(eventOrString)) {
+        return event => executeBlur(event, eventOrString);
       } else {
-        return executeBlur(eventOrPath);
-      }
-    }
-  ) as HandleBlurFn;
+        executeBlur(eventOrString);
+      }
+    }
+  );
 
   const setFormikState = React.useCallback(
     (
       stateOrCb:
-        | FormikReducerState<Values>
-        | ((state: FormikReducerState<Values>) => FormikReducerState<Values>)
+        | FormikState<Values>
+        | ((state: FormikState<Values>) => FormikState<Values>)
     ): void => {
       if (isFunction(stateOrCb)) {
         dispatch({ type: 'SET_FORMIK_STATE', payload: stateOrCb });
@@ -838,22 +715,16 @@
         dispatch({ type: 'SET_FORMIK_STATE', payload: () => stateOrCb });
       }
     },
-    [dispatch]
-  );
-
-  const setStatus = React.useCallback(
-    (status: any) => {
-      dispatch({ type: 'SET_STATUS', payload: status });
-    },
-    [dispatch]
-  );
-
-  const setSubmitting = React.useCallback(
-    (isSubmitting: boolean) => {
-      dispatch({ type: 'SET_ISSUBMITTING', payload: isSubmitting });
-    },
-    [dispatch]
-  );
+    []
+  );
+
+  const setStatus = React.useCallback((status: any) => {
+    dispatch({ type: 'SET_STATUS', payload: status });
+  }, []);
+
+  const setSubmitting = React.useCallback((isSubmitting: boolean) => {
+    dispatch({ type: 'SET_ISSUBMITTING', payload: isSubmitting });
+  }, []);
 
   const submitForm = useEventCallback(() => {
     dispatch({ type: 'SUBMIT_ATTEMPT' });
@@ -975,7 +846,7 @@
   };
 
   const executeSubmit = useEventCallback(() => {
-    return props.onSubmit(getState().values, imperativeMethods);
+    return onSubmit(state.values, imperativeMethods);
   });
 
   const handleReset = useEventCallback(e => {
@@ -990,89 +861,136 @@
     resetForm();
   });
 
-  const getValueFromEvent = useEventCallback(
-    (event: React.SyntheticEvent<any>, fieldName: string) => {
-      // React Native/Expo Web/maybe other render envs
-      if (
-        !isReactNative &&
-        event.nativeEvent &&
-        (event.nativeEvent as any).text !== undefined
-      ) {
-        return (event.nativeEvent as any).text;
-      }
-
-      // React Native
-      if (isReactNative && event.nativeEvent) {
-        return (event.nativeEvent as any).text;
-      }
-
-      const target = event.target ? event.target : event.currentTarget;
-      const { type, value, checked, options, multiple } = target;
-
-      return /checkbox/.test(type) // checkboxes
-        ? getValueForCheckbox(getIn(getState().values, fieldName!), checked, value)
-        : !!multiple // <select multiple>
-        ? getSelectedValues(options)
-        : value;
-    }
-  );
-
-  // mostly optimized renders
-  return {
-      // config
-      enableReinitialize,
-      isInitialValid: props.isInitialValid,
-      validateOnBlur,
-      validateOnChange,
-      validateOnMount,
-      validationSchema: props.validationSchema,
-      validate: props.validate,
-      // handlers
-      handleBlur,
-      handleChange,
-      handleReset,
-      handleSubmit,
-      // helpers
-      resetForm,
-      setErrors,
-      setFormikState,
-      setFieldTouched,
-      setFieldValue,
-      setFieldError,
-      setStatus,
-      setSubmitting,
-      setTouched,
-      setValues,
-      submitForm,
-      validateForm: validateFormWithHighPriority,
-      validateField,
-      unregisterField,
-      registerField,
-      getValueFromEvent,
-      // state helpers
-      getState,
-      useState,
+  const getFieldMeta = React.useCallback(
+    (name: string): FieldMetaProps<any> => {
+      return {
+        value: getIn(state.values, name),
+        error: getIn(state.errors, name),
+        touched: !!getIn(state.touched, name),
+        initialValue: getIn(initialValues.current, name),
+        initialTouched: !!getIn(initialTouched.current, name),
+        initialError: getIn(initialErrors.current, name),
+      };
+    },
+    [state.errors, state.touched, state.values]
+  );
+
+  const getFieldHelpers = React.useCallback(
+    (name: string): FieldHelperProps<any> => {
+      return {
+        setValue: (value: any, shouldValidate?: boolean) =>
+          setFieldValue(name, value, shouldValidate),
+        setTouched: (value: boolean, shouldValidate?: boolean) =>
+          setFieldTouched(name, value, shouldValidate),
+        setError: (value: any) => setFieldError(name, value),
+      };
+    },
+    [setFieldValue, setFieldTouched, setFieldError]
+  );
+
+  const getFieldProps = React.useCallback(
+    (nameOrOptions): FieldInputProps<any> => {
+      const isAnObject = isObject(nameOrOptions);
+      const name = isAnObject ? nameOrOptions.name : nameOrOptions;
+      const valueState = getIn(state.values, name);
+
+      const field: FieldInputProps<any> = {
+        name,
+        value: valueState,
+        onChange: handleChange,
+        onBlur: handleBlur,
+      };
+      if (isAnObject) {
+        const {
+          type,
+          value: valueProp, // value is special for checkboxes
+          as: is,
+          multiple,
+        } = nameOrOptions;
+
+        if (type === 'checkbox') {
+          if (valueProp === undefined) {
+            field.checked = !!valueState;
+          } else {
+            field.checked = !!(
+              Array.isArray(valueState) && ~valueState.indexOf(valueProp)
+            );
+            field.value = valueProp;
+          }
+        } else if (type === 'radio') {
+          field.checked = valueState === valueProp;
+          field.value = valueProp;
+        } else if (is === 'select' && multiple) {
+          field.value = field.value || [];
+          field.multiple = true;
+        }
+      }
+      return field;
+    },
+    [handleBlur, handleChange, state.values]
+  );
+
+  const dirty = React.useMemo(
+    () => !isEqual(initialValues.current, state.values),
+    [initialValues.current, state.values]
+  );
+
+  const isValid = React.useMemo(
+    () =>
+      typeof isInitialValid !== 'undefined'
+        ? dirty
+          ? state.errors && Object.keys(state.errors).length === 0
+          : isInitialValid !== false && isFunction(isInitialValid)
+          ? (isInitialValid as (props: FormikConfig<Values>) => boolean)(props)
+          : (isInitialValid as boolean)
+        : state.errors && Object.keys(state.errors).length === 0,
+    [isInitialValid, dirty, state.errors, props]
+  );
+
+  const ctx = {
+    ...state,
+    initialValues: initialValues.current,
+    initialErrors: initialErrors.current,
+    initialTouched: initialTouched.current,
+    initialStatus: initialStatus.current,
+    handleBlur,
+    handleChange,
+    handleReset,
+    handleSubmit,
+    resetForm,
+    setErrors,
+    setFormikState,
+    setFieldTouched,
+    setFieldValue,
+    setFieldError,
+    setStatus,
+    setSubmitting,
+    setTouched,
+    setValues,
+    submitForm,
+    validateForm: validateFormWithHighPriority,
+    validateField,
+    isValid,
+    dirty,
+    unregisterField,
+    registerField,
+    getFieldProps,
+    getFieldMeta,
+    getFieldHelpers,
+    validateOnBlur,
+    validateOnChange,
+    validateOnMount,
   };
+
+  return ctx;
 }
 
 export function Formik<
   Values extends FormikValues = FormikValues,
   ExtraProps = {}
 >(props: FormikConfig<Values> & ExtraProps) {
-  const formik = useFormik<Values>(props);
+  const formikbag = useFormik<Values>(props);
   const { component, children, render, innerRef } = props;
-
-  // Get initial Full State, but if we don't need it, we won't subscribe to updates
-  const formikState = formik.useState(
-    selectFullState,
-    Object.is,
-    !!component || !!render || isFunction(children) || !!innerRef
-  );
-
-  const formikbag: FormikProps<Values> = {
-    ...formik,
-    ...formikState,
-  };
 
   // This allows folks to pass a ref to <Formik />
   React.useImperativeHandle(innerRef, () => formikbag);
@@ -1088,7 +1006,7 @@
     }, []);
   }
   return (
-    <FormikProvider value={formik}>
+    <FormikProvider value={formikbag}>
       {component
         ? React.createElement(component as any, formikbag)
         : render
@@ -1210,16 +1128,9 @@
 
 /** Return multi select values based on an array of options */
 function getSelectedValues(options: any[]) {
-  const result = [];
-  if (options) {
-    for (let index = 0; index < options.length; index++) {
-      const option = options[index];
-      if (option.selected) {
-        result.push(option.value);
-      }
-    }
-  }
-  return result;
+  return Array.from(options)
+    .filter(el => el.selected)
+    .map(el => el.value);
 }
 
 /** Return the next value for a checkbox */
@@ -1264,4 +1175,29 @@
   return currentArrayOfValues
     .slice(0, index)
     .concat(currentArrayOfValues.slice(index + 1));
+}
+
+// React currently throws a warning when using useLayoutEffect on the server.
+// To get around it, we can conditionally useEffect on the server (no-op) and
+// useLayoutEffect in the browser.
+// @see https://gist.github.com/gaearon/e7d97cdf38a2907924ea12e4ebdf3c85
+const useIsomorphicLayoutEffect =
+  typeof window !== 'undefined' &&
+  typeof window.document !== 'undefined' &&
+  typeof window.document.createElement !== 'undefined'
+    ? React.useLayoutEffect
+    : React.useEffect;
+
+function useEventCallback<T extends (...args: any[]) => any>(fn: T): T {
+  const ref: any = React.useRef(fn);
+
+  // we copy a ref to the callback scoped to the current state/props on each render
+  useIsomorphicLayoutEffect(() => {
+    ref.current = fn;
+  });
+
+  return React.useCallback(
+    (...args: any[]) => ref.current.apply(void 0, args),
+    []
+  ) as T;
 }