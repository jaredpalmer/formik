--- conflicted
+++ resolved
@@ -32,10 +32,7 @@
   IsFormValidFn,
   selectFullState,
 } from './helpers/form-helpers';
-<<<<<<< HEAD
-=======
 import { useFormikSubscriptions } from './hooks/useFormikSubscriptions';
->>>>>>> 94b8f22a
 import { useEventCallback } from './hooks/useEventCallback';
 
 export type FormikMessage<Values> =
