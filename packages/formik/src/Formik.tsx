--- conflicted
+++ resolved
@@ -28,18 +28,6 @@
 } from './utils';
 import { FormikProvider } from './FormikContext';
 import invariant from 'tiny-warning';
-<<<<<<< HEAD
-import { useIsomorphicLayoutEffect } from './hooks/useIsomorphicLayoutEffect';
-import {
-  Comparer,
-  Selector,
-  useOptimizedSelector,
-} from 'use-optimized-selector';
-import { unstable_batchedUpdates } from 'react-dom';
-import { useSubscription } from 'use-subscription';
-import { selectFieldMetaByName } from './helpers/field-helpers';
-=======
->>>>>>> 94b8f22a
 import {
   IsFormValidFn,
   selectFullState,
