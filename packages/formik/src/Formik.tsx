import * as React from 'react';
import isEqual from 'react-fast-compare';
import deepmerge from 'deepmerge';
import isPlainObject from 'lodash/isPlainObject';
import {
  FormikConfig,
  FormikErrors,
  FormikState,
  FormikTouched,
  FormikValues,
  FormikProps,
  FieldMetaProps,
  FieldHelperProps,
  FieldInputProps,
  FormikHelpers,
  FormikHandlers,
} from './types';
import {
  isFunction,
  isString,
  setIn,
  isEmptyChildren,
  isPromise,
  setNestedObjectValues,
  getActiveElement,
  getIn,
  isObject,
  isInputEvent,
  isReactNative,
  getSelectedValues,
  getValueForCheckbox,
  defaultParseFn,
  numberParseFn,
  defaultFormatFn,
} from './utils';
import { FormikProvider } from './FormikContext';
import invariant from 'tiny-warning';

type FormikMessage<Values> =
  | { type: 'SUBMIT_ATTEMPT' }
  | { type: 'SUBMIT_FAILURE' }
  | { type: 'SUBMIT_SUCCESS' }
  | { type: 'SET_ISVALIDATING'; payload: boolean }
  | { type: 'SET_ISSUBMITTING'; payload: boolean }
  | { type: 'SET_VALUES'; payload: Values }
  | { type: 'SET_FIELD_VALUE'; payload: { field: string; value?: any } }
  | { type: 'SET_FIELD_TOUCHED'; payload: { field: string; value?: boolean } }
  | { type: 'SET_FIELD_ERROR'; payload: { field: string; value?: string } }
  | { type: 'SET_TOUCHED'; payload: FormikTouched<Values> }
  | { type: 'SET_ERRORS'; payload: FormikErrors<Values> }
  | { type: 'SET_STATUS'; payload: any }
  | {
      type: 'SET_FORMIK_STATE';
      payload: (s: FormikState<Values>) => FormikState<Values>;
    }
  | {
      type: 'RESET_FORM';
      payload: FormikState<Values>;
    };

// State reducer
function formikReducer<Values>(
  state: FormikState<Values>,
  msg: FormikMessage<Values>
) {
  switch (msg.type) {
    case 'SET_VALUES':
      return { ...state, values: msg.payload };
    case 'SET_TOUCHED':
      return { ...state, touched: msg.payload };
    case 'SET_ERRORS':
      if (isEqual(state.errors, msg.payload)) {
        return state;
      }

      return { ...state, errors: msg.payload };
    case 'SET_STATUS':
      return { ...state, status: msg.payload };
    case 'SET_ISSUBMITTING':
      return { ...state, isSubmitting: msg.payload };
    case 'SET_ISVALIDATING':
      return { ...state, isValidating: msg.payload };
    case 'SET_FIELD_VALUE':
      return {
        ...state,
        values: setIn(state.values, msg.payload.field, msg.payload.value),
      };
    case 'SET_FIELD_TOUCHED':
      return {
        ...state,
        touched: setIn(state.touched, msg.payload.field, msg.payload.value),
      };
    case 'SET_FIELD_ERROR':
      return {
        ...state,
        errors: setIn(state.errors, msg.payload.field, msg.payload.value),
      };
    case 'RESET_FORM':
      return { ...state, ...msg.payload };
    case 'SET_FORMIK_STATE':
      return msg.payload(state);
    case 'SUBMIT_ATTEMPT':
      return {
        ...state,
        touched: setNestedObjectValues<FormikTouched<Values>>(
          state.values,
          true
        ),
        isSubmitting: true,
        submitCount: state.submitCount + 1,
      };
    case 'SUBMIT_FAILURE':
      return {
        ...state,
        isSubmitting: false,
      };
    case 'SUBMIT_SUCCESS':
      return {
        ...state,
        isSubmitting: false,
      };
    default:
      return state;
  }
}

// Initial empty states // objects
const emptyErrors: FormikErrors<unknown> = {};
const emptyTouched: FormikTouched<unknown> = {};

// This is an object that contains a map of all registered fields
// and their validate functions
interface FieldRegistry {
  [field: string]: {
    validate: (value: any) => string | Promise<string> | undefined;
  };
}

export function useFormik<Values extends FormikValues = FormikValues>({
  validateOnChange = true,
  validateOnBlur = true,
  validateOnMount = false,
  isInitialValid,
  enableReinitialize = false,
  onSubmit,
  ...rest
}: FormikConfig<Values>) {
  const props = {
    validateOnChange,
    validateOnBlur,
    validateOnMount,
    onSubmit,
    ...rest,
  };
  const initialValues = React.useRef(props.initialValues);
  const initialErrors = React.useRef(props.initialErrors || emptyErrors);
  const initialTouched = React.useRef(props.initialTouched || emptyTouched);
  const initialStatus = React.useRef(props.initialStatus);
  const isMounted = React.useRef<boolean>(false);
  const fieldRegistry = React.useRef<FieldRegistry>({});
  if (__DEV__) {
    // eslint-disable-next-line react-hooks/rules-of-hooks
    React.useEffect(() => {
      invariant(
        typeof isInitialValid === 'undefined',
        'isInitialValid has been deprecated and will be removed in future versions of Formik. Please use initialErrors or validateOnMount instead.'
      );
      // eslint-disable-next-line
    }, []);
  }

  React.useEffect(() => {
    isMounted.current = true;

    return () => {
      isMounted.current = false;
    };
  }, []);

  const [state, dispatch] = React.useReducer<
    React.Reducer<FormikState<Values>, FormikMessage<Values>>
  >(formikReducer, {
    values: props.initialValues,
    errors: props.initialErrors || emptyErrors,
    touched: props.initialTouched || emptyTouched,
    status: props.initialStatus,
    isSubmitting: false,
    isValidating: false,
    submitCount: 0,
  });

  const runValidateHandler = React.useCallback(
    (values: Values, field?: string): Promise<FormikErrors<Values>> => {
      return new Promise((resolve, reject) => {
        const maybePromisedErrors = (props.validate as any)(values, field);
        if (maybePromisedErrors == null) {
          // use loose null check here on purpose
          resolve(emptyErrors);
        } else if (isPromise(maybePromisedErrors)) {
          (maybePromisedErrors as Promise<any>).then(
            errors => {
              resolve(errors || emptyErrors);
            },
            actualException => {
              if (process.env.NODE_ENV !== 'production') {
                console.warn(
                  `Warning: An unhandled error was caught during validation in <Formik validate />`,
                  actualException
                );
              }

              reject(actualException);
            }
          );
        } else {
          resolve(maybePromisedErrors);
        }
      });
    },
    [props.validate]
  );

  /**
   * Run validation against a Yup schema and optionally run a function if successful
   */
  const runValidationSchema = React.useCallback(
    (values: Values, field?: string): Promise<FormikErrors<Values>> => {
      const validationSchema = props.validationSchema;
      const schema = isFunction(validationSchema)
        ? validationSchema(field)
        : validationSchema;
      const promise =
        field && schema.validateAt
          ? schema.validateAt(field, values)
          : validateYupSchema(values, schema);
      return new Promise((resolve, reject) => {
        promise.then(
          () => {
            resolve(emptyErrors);
          },
          (err: any) => {
            // Yup will throw a validation error if validation fails. We catch those and
            // resolve them into Formik errors. We can sniff if something is a Yup error
            // by checking error.name.
            // @see https://github.com/jquense/yup#validationerrorerrors-string--arraystring-value-any-path-string
            if (err.name === 'ValidationError') {
              resolve(yupToFormErrors(err));
            } else {
              // We throw any other errors
              if (process.env.NODE_ENV !== 'production') {
                console.warn(
                  `Warning: An unhandled error was caught during validation in <Formik validationSchema />`,
                  err
                );
              }

              reject(err);
            }
          }
        );
      });
    },
    [props.validationSchema]
  );

  const runSingleFieldLevelValidation = React.useCallback(
    (field: string, value: void | string): Promise<string> => {
      return new Promise(resolve =>
        resolve(fieldRegistry.current[field].validate(value) as string)
      );
    },
    []
  );

  const runFieldLevelValidations = React.useCallback(
    (values: Values): Promise<FormikErrors<Values>> => {
      const fieldKeysWithValidation: string[] = Object.keys(
        fieldRegistry.current
      ).filter(f => isFunction(fieldRegistry.current[f].validate));

      // Construct an array with all of the field validation functions
      const fieldValidations: Promise<string>[] =
        fieldKeysWithValidation.length > 0
          ? fieldKeysWithValidation.map(f =>
              runSingleFieldLevelValidation(f, getIn(values, f))
            )
          : [Promise.resolve('DO_NOT_DELETE_YOU_WILL_BE_FIRED')]; // use special case ;)

      return Promise.all(fieldValidations).then((fieldErrorsList: string[]) =>
        fieldErrorsList.reduce((prev, curr, index) => {
          if (curr === 'DO_NOT_DELETE_YOU_WILL_BE_FIRED') {
            return prev;
          }
          if (curr) {
            prev = setIn(prev, fieldKeysWithValidation[index], curr);
          }
          return prev;
        }, {})
      );
    },
    [runSingleFieldLevelValidation]
  );

  // Run all validations and return the result
  const runAllValidations = React.useCallback(
    (values: Values) => {
      return Promise.all([
        runFieldLevelValidations(values),
        props.validationSchema ? runValidationSchema(values) : {},
        props.validate ? runValidateHandler(values) : {},
      ]).then(([fieldErrors, schemaErrors, validateErrors]) => {
        const combinedErrors = deepmerge.all<FormikErrors<Values>>(
          [fieldErrors, schemaErrors, validateErrors],
          { arrayMerge }
        );
        return combinedErrors;
      });
    },
    [
      props.validate,
      props.validationSchema,
      runFieldLevelValidations,
      runValidateHandler,
      runValidationSchema,
    ]
  );

  // Run all validations methods and update state accordingly
  const validateFormWithHighPriority = useEventCallback(
    (values: Values = state.values) => {
      dispatch({ type: 'SET_ISVALIDATING', payload: true });
      return runAllValidations(values).then(combinedErrors => {
        if (!!isMounted.current) {
          dispatch({ type: 'SET_ISVALIDATING', payload: false });
          if (!isEqual(state.errors, combinedErrors)) {
            dispatch({ type: 'SET_ERRORS', payload: combinedErrors });
          }
        }
        return combinedErrors;
      });
    }
  );

  React.useEffect(() => {
    if (
      validateOnMount &&
      isMounted.current === true &&
      isEqual(initialValues.current, props.initialValues)
    ) {
      validateFormWithHighPriority(initialValues.current);
    }
  }, [validateOnMount, validateFormWithHighPriority]);

  const resetForm = React.useCallback(
    (nextState?: Partial<FormikState<Values>>) => {
      const values =
        nextState && nextState.values
          ? nextState.values
          : initialValues.current;
      const errors =
        nextState && nextState.errors
          ? nextState.errors
          : initialErrors.current
          ? initialErrors.current
          : props.initialErrors || {};
      const touched =
        nextState && nextState.touched
          ? nextState.touched
          : initialTouched.current
          ? initialTouched.current
          : props.initialTouched || {};
      const status =
        nextState && nextState.status
          ? nextState.status
          : initialStatus.current
          ? initialStatus.current
          : props.initialStatus;
      initialValues.current = values;
      initialErrors.current = errors;
      initialTouched.current = touched;
      initialStatus.current = status;

      const dispatchFn = () => {
        dispatch({
          type: 'RESET_FORM',
          payload: {
            isSubmitting: !!nextState && !!nextState.isSubmitting,
            errors,
            touched,
            status,
            values,
            isValidating: !!nextState && !!nextState.isValidating,
            submitCount:
              !!nextState &&
              !!nextState.submitCount &&
              typeof nextState.submitCount === 'number'
                ? nextState.submitCount
                : 0,
          },
        });
      };

      if (props.onReset) {
        const maybePromisedOnReset = (props.onReset as any)(
          state.values,
          imperativeMethods
        );

        if (isPromise(maybePromisedOnReset)) {
          (maybePromisedOnReset as Promise<any>).then(dispatchFn);
        } else {
          dispatchFn();
        }
      } else {
        dispatchFn();
      }
    },
    [props.initialErrors, props.initialStatus, props.initialTouched]
  );

  React.useEffect(() => {
    if (
      isMounted.current === true &&
      !isEqual(initialValues.current, props.initialValues)
    ) {
      if (enableReinitialize) {
        initialValues.current = props.initialValues;
        resetForm();
      }

      if (validateOnMount) {
        validateFormWithHighPriority(initialValues.current);
      }
    }
  }, [
    enableReinitialize,
    props.initialValues,
    resetForm,
    validateOnMount,
    validateFormWithHighPriority,
  ]);

  React.useEffect(() => {
    if (
      enableReinitialize &&
      isMounted.current === true &&
      !isEqual(initialErrors.current, props.initialErrors)
    ) {
      initialErrors.current = props.initialErrors || emptyErrors;
      dispatch({
        type: 'SET_ERRORS',
        payload: props.initialErrors || emptyErrors,
      });
    }
  }, [enableReinitialize, props.initialErrors]);

  React.useEffect(() => {
    if (
      enableReinitialize &&
      isMounted.current === true &&
      !isEqual(initialTouched.current, props.initialTouched)
    ) {
      initialTouched.current = props.initialTouched || emptyTouched;
      dispatch({
        type: 'SET_TOUCHED',
        payload: props.initialTouched || emptyTouched,
      });
    }
  }, [enableReinitialize, props.initialTouched]);

  React.useEffect(() => {
    if (
      enableReinitialize &&
      isMounted.current === true &&
      !isEqual(initialStatus.current, props.initialStatus)
    ) {
      initialStatus.current = props.initialStatus;
      dispatch({
        type: 'SET_STATUS',
        payload: props.initialStatus,
      });
    }
  }, [enableReinitialize, props.initialStatus, props.initialTouched]);

  const validateField = useEventCallback((name: string) => {
    // This will efficiently validate a single field by avoiding state
    // changes if the validation function is synchronous. It's different from
    // what is called when using validateForm.

    if (
      fieldRegistry.current[name] &&
      isFunction(fieldRegistry.current[name].validate)
    ) {
      const value = getIn(state.values, name);
      const maybePromise = fieldRegistry.current[name].validate(value);
      if (isPromise(maybePromise)) {
        // Only flip isValidating if the function is async.
        dispatch({ type: 'SET_ISVALIDATING', payload: true });
        return maybePromise
          .then((x: any) => x)
          .then((error: string) => {
            dispatch({
              type: 'SET_FIELD_ERROR',
              payload: { field: name, value: error },
            });
            dispatch({ type: 'SET_ISVALIDATING', payload: false });
          });
      } else {
        dispatch({
          type: 'SET_FIELD_ERROR',
          payload: {
            field: name,
            value: maybePromise as string | undefined,
          },
        });
        return Promise.resolve(maybePromise as string | undefined);
      }
    } else if (props.validationSchema) {
      dispatch({ type: 'SET_ISVALIDATING', payload: true });
      return runValidationSchema(state.values, name)
        .then((x: any) => x)
        .then((error: any) => {
          dispatch({
            type: 'SET_FIELD_ERROR',
            payload: { field: name, value: error[name] },
          });
          dispatch({ type: 'SET_ISVALIDATING', payload: false });
        });
    }

    return Promise.resolve();
  });

  const registerField = React.useCallback((name: string, { validate }: any) => {
    fieldRegistry.current[name] = {
      validate,
    };
  }, []);

  const unregisterField = React.useCallback((name: string) => {
    delete fieldRegistry.current[name];
  }, []);

  const setTouched = useEventCallback(
    (touched: FormikTouched<Values>, shouldValidate?: boolean) => {
      dispatch({ type: 'SET_TOUCHED', payload: touched });
      const willValidate =
        shouldValidate === undefined ? validateOnBlur : shouldValidate;
      return willValidate
        ? validateFormWithHighPriority(state.values)
        : Promise.resolve();
    }
  );

  const setErrors = React.useCallback((errors: FormikErrors<Values>) => {
    dispatch({ type: 'SET_ERRORS', payload: errors });
  }, []);

  const setValues = useEventCallback(
    (values: React.SetStateAction<Values>, shouldValidate?: boolean) => {
      const resolvedValues = isFunction(values) ? values(state.values) : values;

      dispatch({ type: 'SET_VALUES', payload: resolvedValues });
      const willValidate =
        shouldValidate === undefined ? validateOnChange : shouldValidate;
      return willValidate
        ? validateFormWithHighPriority(resolvedValues)
        : Promise.resolve();
    }
  );

  const setFieldError = React.useCallback(
    (field: string, value: string | undefined) => {
      dispatch({
        type: 'SET_FIELD_ERROR',
        payload: { field, value },
      });
    },
    []
  );

  const setFieldValue = useEventCallback(
    (field: string, value: any, shouldValidate?: boolean) => {
      dispatch({
        type: 'SET_FIELD_VALUE',
        payload: {
          field,
          value,
        },
      });
      const willValidate =
        shouldValidate === undefined ? validateOnChange : shouldValidate;
      return willValidate
        ? validateFormWithHighPriority(setIn(state.values, field, value))
        : Promise.resolve();
    }
  );

  const executeChange = React.useCallback(
    (eventOrTextValue: string | React.ChangeEvent<any>, maybePath?: string) => {
      // By default, assume that the first argument is a string. This allows us to use
      // handleChange with React Native and React Native Web's onChangeText prop which
      // provides just the value of the input.
      let field = maybePath;
      let val = eventOrTextValue;
      let parsed;
      // If the first argument is not a string though, it has to be a synthetic React Event (or a fake one),
      // so we handle like we would a normal HTML change event.
      if (!isString(eventOrTextValue)) {
        // If we can, persist the event
        // @see https://reactjs.org/docs/events.html#event-pooling
        if ((eventOrTextValue as any).persist) {
          (eventOrTextValue as React.ChangeEvent<any>).persist();
        }
        const target = eventOrTextValue.target
          ? (eventOrTextValue as React.ChangeEvent<any>).target
          : (eventOrTextValue as React.ChangeEvent<any>).currentTarget;

        const {
          type,
          name,
          id,
          value,
          checked,
          outerHTML,
          options,
          multiple,
        } = target;

        field = maybePath ? maybePath : name ? name : id;
        if (!field && __DEV__) {
          warnAboutMissingIdentifier({
            htmlContent: outerHTML,
            documentationAnchorLink: 'handlechange-e-reactchangeeventany--void',
            handlerName: 'handleChange',
          });
        }
        val = /number|range/.test(type)
          ? ((parsed = parseFloat(value)), isNaN(parsed) ? '' : parsed)
          : /checkbox/.test(type) // checkboxes
          ? getValueForCheckbox(getIn(state.values, field!), checked, value)
          : !!multiple // <select multiple>
          ? getSelectedValues(options)
          : value;
      }

      if (field) {
        // Set form fields by name
        setFieldValue(field, val);
      }
    },
    [setFieldValue, state.values]
  );

  const handleChange = useEventCallback<FormikHandlers['handleChange']>(
    (
      eventOrPath: string | React.ChangeEvent<any>
    ): void | ((eventOrTextValue: string | React.ChangeEvent<any>) => void) => {
      if (isString(eventOrPath)) {
        return event => executeChange(event, eventOrPath);
      } else {
        executeChange(eventOrPath);
      }
    }
  );

  const setFieldTouched = useEventCallback(
    (field: string, touched: boolean = true, shouldValidate?: boolean) => {
      dispatch({
        type: 'SET_FIELD_TOUCHED',
        payload: {
          field,
          value: touched,
        },
      });
      const willValidate =
        shouldValidate === undefined ? validateOnBlur : shouldValidate;
      return willValidate
        ? validateFormWithHighPriority(state.values)
        : Promise.resolve();
    }
  );

  const executeBlur = React.useCallback(
    (e: any, path?: string) => {
      if (e.persist) {
        e.persist();
      }
      const { name, id, outerHTML } = e.target;
      const field = path ? path : name ? name : id;

      if (!field && __DEV__) {
        warnAboutMissingIdentifier({
          htmlContent: outerHTML,
          documentationAnchorLink: 'handleblur-e-any--void',
          handlerName: 'handleBlur',
        });
      }

      setFieldTouched(field, true);
    },
    [setFieldTouched]
  );

  const handleBlur = useEventCallback<FormikHandlers['handleBlur']>(
    (eventOrString: any): void | ((e: any) => void) => {
      if (isString(eventOrString)) {
        return event => executeBlur(event, eventOrString);
      } else {
        executeBlur(eventOrString);
      }
    }
  );

  const setFormikState = React.useCallback(
    (
      stateOrCb:
        | FormikState<Values>
        | ((state: FormikState<Values>) => FormikState<Values>)
    ): void => {
      if (isFunction(stateOrCb)) {
        dispatch({ type: 'SET_FORMIK_STATE', payload: stateOrCb });
      } else {
        dispatch({ type: 'SET_FORMIK_STATE', payload: () => stateOrCb });
      }
    },
    []
  );

  const setStatus = React.useCallback((status: any) => {
    dispatch({ type: 'SET_STATUS', payload: status });
  }, []);

  const setSubmitting = React.useCallback((isSubmitting: boolean) => {
    dispatch({ type: 'SET_ISSUBMITTING', payload: isSubmitting });
  }, []);

  const submitForm = useEventCallback(() => {
    dispatch({ type: 'SUBMIT_ATTEMPT' });
    return validateFormWithHighPriority().then(
      (combinedErrors: FormikErrors<Values>) => {
        // In case an error was thrown and passed to the resolved Promise,
        // `combinedErrors` can be an instance of an Error. We need to check
        // that and abort the submit.
        // If we don't do that, calling `Object.keys(new Error())` yields an
        // empty array, which causes the validation to pass and the form
        // to be submitted.

        const isInstanceOfError = combinedErrors instanceof Error;
        const isActuallyValid =
          !isInstanceOfError && Object.keys(combinedErrors).length === 0;
        if (isActuallyValid) {
          // Proceed with submit...
          //
          // To respect sync submit fns, we can't simply wrap executeSubmit in a promise and
          // _always_ dispatch SUBMIT_SUCCESS because isSubmitting would then always be false.
          // This would be fine in simple cases, but make it impossible to disable submit
          // buttons where people use callbacks or promises as side effects (which is basically
          // all of v1 Formik code). Instead, recall that we are inside of a promise chain already,
          //  so we can try/catch executeSubmit(), if it returns undefined, then just bail.
          // If there are errors, throw em. Otherwise, wrap executeSubmit in a promise and handle
          // cleanup of isSubmitting on behalf of the consumer.
          let promiseOrUndefined;
          try {
            promiseOrUndefined = executeSubmit();
            // Bail if it's sync, consumer is responsible for cleaning up
            // via setSubmitting(false)
            if (promiseOrUndefined === undefined) {
              return;
            }
          } catch (error) {
            throw error;
          }

          return Promise.resolve(promiseOrUndefined)
            .then(result => {
              if (!!isMounted.current) {
                dispatch({ type: 'SUBMIT_SUCCESS' });
              }
              return result;
            })
            .catch(_errors => {
              if (!!isMounted.current) {
                dispatch({ type: 'SUBMIT_FAILURE' });
                // This is a legit error rejected by the onSubmit fn
                // so we don't want to break the promise chain
                throw _errors;
              }
            });
        } else if (!!isMounted.current) {
          // ^^^ Make sure Formik is still mounted before updating state
          dispatch({ type: 'SUBMIT_FAILURE' });
          // throw combinedErrors;
          if (isInstanceOfError) {
            throw combinedErrors;
          }
        }
        return;
      }
    );
  });

  const handleSubmit = useEventCallback(
    (e?: React.FormEvent<HTMLFormElement>) => {
      if (e && e.preventDefault && isFunction(e.preventDefault)) {
        e.preventDefault();
      }

      if (e && e.stopPropagation && isFunction(e.stopPropagation)) {
        e.stopPropagation();
      }

      // Warn if form submission is triggered by a <button> without a
      // specified `type` attribute during development. This mitigates
      // a common gotcha in forms with both reset and submit buttons,
      // where the dev forgets to add type="button" to the reset button.
      if (__DEV__ && typeof document !== 'undefined') {
        // Safely get the active element (works with IE)
        const activeElement = getActiveElement();
        if (
          activeElement !== null &&
          activeElement instanceof HTMLButtonElement
        ) {
          invariant(
            activeElement.attributes &&
              activeElement.attributes.getNamedItem('type'),
            'You submitted a Formik form using a button with an unspecified `type` attribute.  Most browsers default button elements to `type="submit"`. If this is not a submit button, please add `type="button"`.'
          );
        }
      }

      submitForm().catch(reason => {
        console.warn(
          `Warning: An unhandled error was caught from submitForm()`,
          reason
        );
      });
    }
  );

  const imperativeMethods: FormikHelpers<Values> = {
    resetForm,
    validateForm: validateFormWithHighPriority,
    validateField,
    setErrors,
    setFieldError,
    setFieldTouched,
    setFieldValue,
    setStatus,
    setSubmitting,
    setTouched,
    setValues,
    setFormikState,
    submitForm,
  };

  const executeSubmit = useEventCallback(() => {
    return onSubmit(state.values, imperativeMethods);
  });

  const handleReset = useEventCallback(e => {
    if (e && e.preventDefault && isFunction(e.preventDefault)) {
      e.preventDefault();
    }

    if (e && e.stopPropagation && isFunction(e.stopPropagation)) {
      e.stopPropagation();
    }

    resetForm();
  });

  const getFieldMeta = React.useCallback(
    (name: string): FieldMetaProps<any> => {
      return {
        value: getIn(state.values, name),
        error: getIn(state.errors, name),
        touched: !!getIn(state.touched, name),
        initialValue: getIn(initialValues.current, name),
        initialTouched: !!getIn(initialTouched.current, name),
        initialError: getIn(initialErrors.current, name),
      };
    },
    [state.errors, state.touched, state.values]
  );

  const getFieldHelpers = useEventCallback(
    (name: string): FieldHelperProps<any> => {
      return {
        setValue: (value: any, shouldValidate?: boolean) =>
          setFieldValue(name, value, shouldValidate),
        setTouched: (value: boolean, shouldValidate?: boolean) =>
          setFieldTouched(name, value, shouldValidate),
        setError: (value: any) => setFieldError(name, value),
      };
    }
  );

  const getValueFromEvent = useEventCallback(
    (event: React.SyntheticEvent<any>, fieldName: string) => {
      // React Native/Expo Web/maybe other render envs
      if (
        !isReactNative &&
        event.nativeEvent &&
        (event.nativeEvent as any).text !== undefined
      ) {
        return (event.nativeEvent as any).text;
      }

      // React Native
      if (isReactNative && event.nativeEvent) {
        return (event.nativeEvent as any).text;
      }

      const target = event.target ? event.target : event.currentTarget;
      const { type, value, checked, options, multiple } = target;

      return /checkbox/.test(type) // checkboxes
        ? getValueForCheckbox(getIn(state.values, fieldName!), checked, value)
        : !!multiple // <select multiple>
        ? getSelectedValues(options)
        : value;
    }
  );

  const getFieldProps = React.useCallback(
    (nameOrOptions): FieldInputProps<any> => {
      const isAnObject = isObject(nameOrOptions);
      const name = isAnObject
        ? nameOrOptions.name
          ? nameOrOptions.name
          : nameOrOptions.id
        : nameOrOptions;
      const valueState = getIn(state.values, name);
      const touchedState = getIn(state.touched, name);

      const field: FieldInputProps<any> = {
        name,
        value: valueState,
        onChange: handleChange,
        onBlur: handleBlur,
      };
      if (isAnObject) {
        const {
          type,
          value: valueProp, // value is special for checkboxes
          as: is,
          multiple,
          parse = /number|range/.test(type) ? numberParseFn : defaultParseFn,
          format = defaultFormatFn,
          formatOnBlur = false,
        } = nameOrOptions;

        if (type === 'checkbox') {
          if (valueProp === undefined) {
            field.checked = !!valueState;
          } else {
            field.checked = !!(
              Array.isArray(valueState) && ~valueState.indexOf(valueProp)
            );
            field.value = valueProp;
          }
        } else if (type === 'radio') {
          field.checked = valueState === valueProp;
          field.value = valueProp;
        } else if (is === 'select' && multiple) {
          field.value = field.value || [];
          field.multiple = true;
        }

        if (type !== 'radio' && type !== 'checkbox' && !!format) {
          if (formatOnBlur === true) {
            if (touchedState === true) {
              field.value = format(field.value);
            }
          } else {
            field.value = format(field.value);
          }
        }

        // We incorporate the fact that we know the `name` prop by scoping `onChange`.
        // In addition, to support `parse` fn, we can't just re-use the OG `handleChange`, but
        // instead re-implement it's guts.
        if (type !== 'radio' && type !== 'checkbox') {
          field.onChange = (eventOrValue: React.ChangeEvent<any> | any) => {
            if (isInputEvent(eventOrValue)) {
              if (eventOrValue.persist) {
                eventOrValue.persist();
              }
              setFieldValue(name, parse(getValueFromEvent(eventOrValue, name)));
            } else {
              setFieldValue(name, parse(eventOrValue));
            }
          };
        }
      }
      return field;
    },
    [
      getValueFromEvent,
      handleBlur,
      handleChange,
      setFieldValue,
      state.touched,
      state.values,
    ]
  );

  const dirty = React.useMemo(
    () => !isEqual(initialValues.current, state.values),
    [initialValues.current, state.values]
  );

  const isValid = React.useMemo(
    () =>
      typeof isInitialValid !== 'undefined'
        ? dirty
          ? state.errors && Object.keys(state.errors).length === 0
          : isInitialValid !== false && isFunction(isInitialValid)
          ? (isInitialValid as (props: FormikConfig<Values>) => boolean)(props)
          : (isInitialValid as boolean)
        : state.errors && Object.keys(state.errors).length === 0,
    [isInitialValid, dirty, state.errors, props]
  );

  const ctx = {
    ...state,
    initialValues: initialValues.current,
    initialErrors: initialErrors.current,
    initialTouched: initialTouched.current,
    initialStatus: initialStatus.current,
    handleBlur,
    handleChange,
    handleReset,
    handleSubmit,
    resetForm,
    setErrors,
    setFormikState,
    setFieldTouched,
    setFieldValue,
    setFieldError,
    setStatus,
    setSubmitting,
    setTouched,
    setValues,
    submitForm,
    validateForm: validateFormWithHighPriority,
    validateField,
    isValid,
    dirty,
    unregisterField,
    registerField,
    getFieldProps,
    getFieldMeta,
    getFieldHelpers,
    validateOnBlur,
    validateOnChange,
    validateOnMount,
  };

  return ctx;
}

export function Formik<
  Values extends FormikValues = FormikValues,
  ExtraProps = {}
>(props: FormikConfig<Values> & ExtraProps) {
  const formikbag = useFormik<Values>(props);
  const { component, children, render, innerRef } = props;

  // This allows folks to pass a ref to <Formik />
  React.useImperativeHandle(innerRef, () => formikbag);

  if (__DEV__) {
    // eslint-disable-next-line react-hooks/rules-of-hooks
    React.useEffect(() => {
      invariant(
        !props.render,
        `<Formik render> has been deprecated and will be removed in future versions of Formik. Please use a child callback function instead. To get rid of this warning, replace <Formik render={(props) => ...} /> with <Formik>{(props) => ...}</Formik>`
      );
      // eslint-disable-next-line
    }, []);
  }
  return (
    <FormikProvider value={formikbag}>
      {component
        ? React.createElement(component as any, formikbag)
        : render
        ? render(formikbag)
        : children // children come last, always called
        ? isFunction(children)
          ? (children as (bag: FormikProps<Values>) => React.ReactNode)(
              formikbag as FormikProps<Values>
            )
          : !isEmptyChildren(children)
          ? React.Children.only(children)
          : null
        : null}
    </FormikProvider>
  );
}

function warnAboutMissingIdentifier({
  htmlContent,
  documentationAnchorLink,
  handlerName,
}: {
  htmlContent: string;
  documentationAnchorLink: string;
  handlerName: string;
}) {
  console.warn(
    `Warning: Formik called \`${handlerName}\`, but you forgot to pass an \`id\` or \`name\` attribute to your input:
    ${htmlContent}
    Formik cannot determine which value to update. For more info see https://github.com/jaredpalmer/formik#${documentationAnchorLink}
  `
  );
}

/**
 * Transform Yup ValidationError to a more usable object
 */
export function yupToFormErrors<Values>(yupError: any): FormikErrors<Values> {
  let errors: FormikErrors<Values> = {};
  if (yupError.inner) {
    if (yupError.inner.length === 0) {
      return setIn(errors, yupError.path, yupError.message);
    }
    for (let err of yupError.inner) {
      if (!getIn(errors, err.path)) {
        errors = setIn(errors, err.path, err.message);
      }
    }
  }
  return errors;
}

/**
 * Validate a yup schema.
 */
export function validateYupSchema<T extends FormikValues>(
  values: T,
  schema: any,
  sync: boolean = false,
  context: any = {}
): Promise<Partial<T>> {
  const validateData: FormikValues = prepareDataForValidation(values);
  return schema[sync ? 'validateSync' : 'validate'](validateData, {
    abortEarly: false,
    context: context,
  });
}

/**
 * Recursively prepare values.
 */
export function prepareDataForValidation<T extends FormikValues>(
  values: T
): FormikValues {
  let data: FormikValues = Array.isArray(values) ? [] : {};
  for (let k in values) {
    if (Object.prototype.hasOwnProperty.call(values, k)) {
      const key = String(k);
      if (Array.isArray(values[key]) === true) {
        data[key] = values[key].map((value: any) => {
          if (Array.isArray(value) === true || isPlainObject(value)) {
            return prepareDataForValidation(value);
          } else {
            return value !== '' ? value : undefined;
          }
        });
      } else if (isPlainObject(values[key])) {
        data[key] = prepareDataForValidation(values[key]);
      } else {
        data[key] = values[key] !== '' ? values[key] : undefined;
      }
    }
  }
  return data;
}

/**
 * deepmerge array merging algorithm
 * https://github.com/KyleAMathews/deepmerge#combine-array
 */
function arrayMerge(target: any[], source: any[], options: any): any[] {
  const destination = target.slice();

  source.forEach(function merge(e: any, i: number) {
    if (typeof destination[i] === 'undefined') {
      const cloneRequested = options.clone !== false;
      const shouldClone = cloneRequested && options.isMergeableObject(e);
      destination[i] = shouldClone
        ? deepmerge(Array.isArray(e) ? [] : {}, e, options)
        : e;
    } else if (options.isMergeableObject(e)) {
      destination[i] = deepmerge(target[i], e, options);
    } else if (target.indexOf(e) === -1) {
      destination.push(e);
    }
  });
  return destination;
}

<<<<<<< HEAD
/**
 * Schedule function as low priority by the scheduler API
 */
function runWithLowPriority(fn: () => any) {
  return unstable_runWithPriority(unstable_LowPriority, () =>
    unstable_scheduleCallback(unstable_LowPriority, fn)
  );
=======
/** Return multi select values based on an array of options */
function getSelectedValues(options: any[]) {
  return Array.from(options)
    .filter(el => el.selected)
    .map(el => el.value);
}

/** Return the next value for a checkbox */
function getValueForCheckbox(
  currentValue: string | any[],
  checked: boolean,
  valueProp: any
) {
  // If the current value was a boolean, return a boolean
  if (typeof currentValue === 'boolean') {
    return Boolean(checked);
  }

  // If the currentValue was not a boolean we want to return an array
  let currentArrayOfValues = [];
  let isValueInArray = false;
  let index = -1;

  if (!Array.isArray(currentValue)) {
    // eslint-disable-next-line eqeqeq
    if (!valueProp || valueProp == 'true' || valueProp == 'false') {
      return Boolean(checked);
    }
  } else {
    // If the current value is already an array, use it
    currentArrayOfValues = currentValue;
    index = currentValue.indexOf(valueProp);
    isValueInArray = index >= 0;
  }

  // If the checkbox was checked and the value is not already present in the aray we want to add the new value to the array of values
  if (checked && valueProp && !isValueInArray) {
    return currentArrayOfValues.concat(valueProp);
  }

  // If the checkbox was unchecked and the value is not in the array, simply return the already existing array of values
  if (!isValueInArray) {
    return currentArrayOfValues;
  }

  // If the checkbox was unchecked and the value is in the array, remove the value and return the array
  return currentArrayOfValues
    .slice(0, index)
    .concat(currentArrayOfValues.slice(index + 1));
>>>>>>> 2bebeb20
}

// React currently throws a warning when using useLayoutEffect on the server.
// To get around it, we can conditionally useEffect on the server (no-op) and
// useLayoutEffect in the browser.
// @see https://gist.github.com/gaearon/e7d97cdf38a2907924ea12e4ebdf3c85
const useIsomorphicLayoutEffect =
  typeof window !== 'undefined' &&
  typeof window.document !== 'undefined' &&
  typeof window.document.createElement !== 'undefined'
    ? React.useLayoutEffect
    : React.useEffect;

function useEventCallback<T extends (...args: any[]) => any>(fn: T): T {
  const ref: any = React.useRef(fn);

  // we copy a ref to the callback scoped to the current state/props on each render
  useIsomorphicLayoutEffect(() => {
    ref.current = fn;
  });

  return React.useCallback(
    (...args: any[]) => ref.current.apply(void 0, args),
    []
  ) as T;
}<|MERGE_RESOLUTION|>--- conflicted
+++ resolved
@@ -1202,67 +1202,6 @@
   return destination;
 }
 
-<<<<<<< HEAD
-/**
- * Schedule function as low priority by the scheduler API
- */
-function runWithLowPriority(fn: () => any) {
-  return unstable_runWithPriority(unstable_LowPriority, () =>
-    unstable_scheduleCallback(unstable_LowPriority, fn)
-  );
-=======
-/** Return multi select values based on an array of options */
-function getSelectedValues(options: any[]) {
-  return Array.from(options)
-    .filter(el => el.selected)
-    .map(el => el.value);
-}
-
-/** Return the next value for a checkbox */
-function getValueForCheckbox(
-  currentValue: string | any[],
-  checked: boolean,
-  valueProp: any
-) {
-  // If the current value was a boolean, return a boolean
-  if (typeof currentValue === 'boolean') {
-    return Boolean(checked);
-  }
-
-  // If the currentValue was not a boolean we want to return an array
-  let currentArrayOfValues = [];
-  let isValueInArray = false;
-  let index = -1;
-
-  if (!Array.isArray(currentValue)) {
-    // eslint-disable-next-line eqeqeq
-    if (!valueProp || valueProp == 'true' || valueProp == 'false') {
-      return Boolean(checked);
-    }
-  } else {
-    // If the current value is already an array, use it
-    currentArrayOfValues = currentValue;
-    index = currentValue.indexOf(valueProp);
-    isValueInArray = index >= 0;
-  }
-
-  // If the checkbox was checked and the value is not already present in the aray we want to add the new value to the array of values
-  if (checked && valueProp && !isValueInArray) {
-    return currentArrayOfValues.concat(valueProp);
-  }
-
-  // If the checkbox was unchecked and the value is not in the array, simply return the already existing array of values
-  if (!isValueInArray) {
-    return currentArrayOfValues;
-  }
-
-  // If the checkbox was unchecked and the value is in the array, remove the value and return the array
-  return currentArrayOfValues
-    .slice(0, index)
-    .concat(currentArrayOfValues.slice(index + 1));
->>>>>>> 2bebeb20
-}
-
 // React currently throws a warning when using useLayoutEffect on the server.
 // To get around it, we can conditionally useEffect on the server (no-op) and
 // useLayoutEffect in the browser.
