--- conflicted
+++ resolved
@@ -14,17 +14,13 @@
   HandleBlurEventFn,
   HandleChangeEventFn,
   HandleChangeFn,
-<<<<<<< HEAD
   RegisterFieldFn,
   UnregisterFieldFn,
   FieldValidator,
   FormikMessage,
   ValidateFieldFn,
   FormikApiAndConfig,
-=======
-  FormikSharedConfig,
   InputElements,
->>>>>>> 58b538f1
 } from './types';
 import {
   isFunction,
@@ -44,34 +40,9 @@
 } from './helpers/form-helpers';
 import { useFormikSubscriptions } from './hooks/useFormikSubscriptions';
 import { useEventCallback } from './hooks/useEventCallback';
-<<<<<<< HEAD
 import { useTypedField } from './Field.helpers';
 import { useTypedFieldArray } from './FieldArray.helpers';
-=======
 import { selectFieldOnChange } from './helpers/field-helpers';
-
-export type FormikMessage<Values> =
-  | { type: 'SUBMIT_ATTEMPT' }
-  | { type: 'SUBMIT_FAILURE' }
-  | { type: 'SUBMIT_SUCCESS' }
-  | { type: 'SET_ISVALIDATING'; payload: boolean }
-  | { type: 'SET_ISSUBMITTING'; payload: boolean }
-  | { type: 'SET_VALUES'; payload: Values }
-  | { type: 'SET_FIELD_VALUE'; payload: { field: string; value?: any } }
-  | { type: 'SET_FIELD_TOUCHED'; payload: { field: string; value?: boolean } }
-  | { type: 'SET_FIELD_ERROR'; payload: { field: string; value?: string } }
-  | { type: 'SET_TOUCHED'; payload: FormikTouched<Values> }
-  | { type: 'SET_ERRORS'; payload: FormikErrors<Values> }
-  | { type: 'SET_STATUS'; payload: any }
-  | {
-      type: 'SET_FORMIK_STATE';
-      payload: (s: FormikReducerState<Values>) => FormikReducerState<Values>;
-    }
-  | {
-      type: 'RESET_FORM';
-      payload: Partial<FormikReducerState<Values>>;
-    };
->>>>>>> 58b538f1
 
 // State reducer
 function formikReducer<Values>(
@@ -990,40 +961,10 @@
     resetForm();
   });
 
-<<<<<<< HEAD
-  const getValueFromEvent = useEventCallback(
-    (event: React.SyntheticEvent<any>, fieldName: string) => {
-      // React Native/Expo Web/maybe other render envs
-      if (
-        !isReactNative &&
-        event.nativeEvent &&
-        (event.nativeEvent as any).text !== undefined
-      ) {
-        return (event.nativeEvent as any).text;
-      }
-
-      // React Native
-      if (isReactNative && event.nativeEvent) {
-        return (event.nativeEvent as any).text;
-      }
-
-      const target = event.target ? event.target : event.currentTarget;
-      const { type, value, checked, options, multiple } = target;
-
-      return /checkbox/.test(type) // checkboxes
-        ? getValueForCheckbox(getIn(getState().values, fieldName!), checked, value)
-        : !!multiple // <select multiple>
-        ? getSelectedValues(options)
-        : value;
-    }
-  );
-
   const TypedField = useTypedField<Values>();
   const TypedFieldArray = useTypedFieldArray<Values>();
 
-=======
   // mostly optimized renders
->>>>>>> 58b538f1
   return {
       // config
       enableReinitialize,
