import { useMemo } from 'react';
import { useFormikContext } from '../FormikContext';
import {
  defaultFormatFn,
  defaultParseFn,
  numberParseFn,
  selectFieldMetaByName,
} from '../helpers/field-helpers';
<<<<<<< HEAD
import {
  FieldMetaProps,
  FormikState,
} from '../types';
=======
import { FieldHelperProps, FieldInputProps, FieldMetaProps, FormikState } from '../types';
>>>>>>> 2e75c757
import { useFormikState } from './useFormikState';
import { isInputEvent, isObject, isShallowEqual } from '../utils';
import { FieldHookConfig } from '../Field';

/**
 * Get props to spread to input elements, like `<input {...fieldProps} />`.
 *
 * Pass `FieldMetaProps` from useFieldMeta, so we don't subscribe twice.
 */
export const useFieldProps = <Val>(
    nameOrOptions: string | FieldHookConfig<Val>,
    fieldMeta: FieldMetaProps<Val>
  ): FieldInputProps<any> => {
    const {
      handleChange,
      handleBlur,
      setFieldValue,
      getValueFromEvent
    } = useFormikContext();
    const name = isObject(nameOrOptions) ? nameOrOptions.name : nameOrOptions;
    const valueState = fieldMeta.value;
    const touchedState = fieldMeta.touched;

    const field: FieldInputProps<any> = {
      name,
      value: valueState,
      onChange: handleChange,
      onBlur: handleBlur,
    };

    if (isObject(nameOrOptions)) {
      const {
        type = "text",
        value: valueProp, // value is special for checkboxes
        as: is,
        multiple,
        parse = /number|range/.test(type) ? numberParseFn : defaultParseFn,
        format = defaultFormatFn,
        formatOnBlur = false,
      } = nameOrOptions;

      if (type === 'checkbox') {
        if (valueProp === undefined) {
          field.checked = !!valueState;
        } else {
          field.checked = !!(
            Array.isArray(valueState) && ~valueState.indexOf(valueProp)
          );
          field.value = valueProp;
        }
      } else if (type === 'radio') {
        field.checked = valueState === valueProp;
        field.value = valueProp;
      } else if (is === 'select' && multiple) {
        field.value = field.value || [];
        field.multiple = true;
      }

      if (type !== 'radio' && type !== 'checkbox' && !!format) {
        if (formatOnBlur === true) {
          if (touchedState === true) {
            field.value = format(field.value, field.name);
          }
        } else {
          field.value = format(field.value, field.name);
        }
      }

      // We incorporate the fact that we know the `name` prop by scoping `onChange`.
      // In addition, to support `parse` fn, we can't just re-use the OG `handleChange`, but
      // instead re-implement it's guts.
      if (type !== 'radio' && type !== 'checkbox') {
        field.onChange = (eventOrValue: React.ChangeEvent<any> | any) => {
          if (isInputEvent(eventOrValue)) {
            if (eventOrValue.persist) {
              eventOrValue.persist();
            }
            setFieldValue(name, parse(getValueFromEvent(eventOrValue, name), field.name));
          } else {
            setFieldValue(name, parse(eventOrValue, field.name));
          }
        };
      }
    }

    return field;
};

/**
 * Get field state from `FormikState`.
 */
export const useFieldMeta = <Value>(name: string): FieldMetaProps<Value> => {
  const [fieldMeta] = useFormikState(
    useMemo(() => selectFieldMetaByName(name), [name]),
    isShallowEqual
  );

  return fieldMeta;
};

<<<<<<< HEAD
const selectInitialValues = <Values>(state: FormikState<Values>) => state.initialValues;
export const useInitialValues = <Values>() => useFormikContext<Values>().useState(selectInitialValues);

const selectInitialTouched = <Values>(state: FormikState<Values>) => state.initialTouched;
export const useInitialTouched = <Values>() => useFormikContext<Values>().useState(selectInitialTouched);

const selectInitialErrors = <Values>(state: FormikState<Values>) => state.initialErrors;
export const useInitialErrors = <Values>() => useFormikContext<Values>().useState(selectInitialErrors);

const selectInitialStatus = (state: FormikState<any>) => state.initialStatus;
export const useInitialStatus = () => useFormikContext().useState(selectInitialStatus);

const selectValues = <Values>(state: FormikState<Values>) => state.values;
export const useValues = <Values>() => useFormikContext<Values>().useState(selectValues);

const selectTouched = <Values>(state: FormikState<Values>) => state.touched;
export const useTouched = <Values>() => useFormikContext<Values>().useState(selectTouched);

const selectErrors = <Values>(state: FormikState<Values>) => state.errors;
export const useErrors = <Values>() => useFormikContext<Values>().useState(selectErrors);

const selectStatus = (state: FormikState<any>) => state.status;
export const useStatus = () => useFormikContext().useState(selectStatus);
=======
/**
 * Get memoized helpers from `FormikContext`.
 */
export const useFieldHelpers = (name: string): FieldHelperProps<any> => {
  const { setFieldValue, setFieldTouched, setFieldError } = useFormikContext();
  return useMemo(() => ({
    setValue: (value: any, shouldValidate?: boolean) =>
      setFieldValue(name, value, shouldValidate),
    setTouched: (value: boolean, shouldValidate?: boolean) =>
      setFieldTouched(name, value, shouldValidate),
    setError: (value: any) => setFieldError(name, value),
  }), [name, setFieldValue, setFieldTouched, setFieldError]);
}
>>>>>>> 2e75c757

const selectIsDirty = (state: FormikState<any>) => state.dirty;
export const useIsDirty = () => useFormikContext().useState(selectIsDirty);

const selectIsValid = (state: FormikState<any>) => state.isValid;
export const useIsValid = () => useFormikContext().useState(selectIsValid);

const selectIsSubmitting = (state: FormikState<any>) => state.isSubmitting;
export const useIsSubmitting = () => useFormikContext().useState(selectIsSubmitting);<|MERGE_RESOLUTION|>--- conflicted
+++ resolved
@@ -6,14 +6,12 @@
   numberParseFn,
   selectFieldMetaByName,
 } from '../helpers/field-helpers';
-<<<<<<< HEAD
 import {
+  FieldHelperProps,
+  FieldInputProps,
   FieldMetaProps,
-  FormikState,
+  FormikState
 } from '../types';
-=======
-import { FieldHelperProps, FieldInputProps, FieldMetaProps, FormikState } from '../types';
->>>>>>> 2e75c757
 import { useFormikState } from './useFormikState';
 import { isInputEvent, isObject, isShallowEqual } from '../utils';
 import { FieldHookConfig } from '../Field';
@@ -114,7 +112,20 @@
   return fieldMeta;
 };
 
-<<<<<<< HEAD
+/**
+ * Get memoized helpers from `FormikContext`.
+ */
+export const useFieldHelpers = (name: string): FieldHelperProps<any> => {
+  const { setFieldValue, setFieldTouched, setFieldError } = useFormikContext();
+  return useMemo(() => ({
+    setValue: (value: any, shouldValidate?: boolean) =>
+      setFieldValue(name, value, shouldValidate),
+    setTouched: (value: boolean, shouldValidate?: boolean) =>
+      setFieldTouched(name, value, shouldValidate),
+    setError: (value: any) => setFieldError(name, value),
+  }), [name, setFieldValue, setFieldTouched, setFieldError]);
+}
+
 const selectInitialValues = <Values>(state: FormikState<Values>) => state.initialValues;
 export const useInitialValues = <Values>() => useFormikContext<Values>().useState(selectInitialValues);
 
@@ -138,21 +149,6 @@
 
 const selectStatus = (state: FormikState<any>) => state.status;
 export const useStatus = () => useFormikContext().useState(selectStatus);
-=======
-/**
- * Get memoized helpers from `FormikContext`.
- */
-export const useFieldHelpers = (name: string): FieldHelperProps<any> => {
-  const { setFieldValue, setFieldTouched, setFieldError } = useFormikContext();
-  return useMemo(() => ({
-    setValue: (value: any, shouldValidate?: boolean) =>
-      setFieldValue(name, value, shouldValidate),
-    setTouched: (value: boolean, shouldValidate?: boolean) =>
-      setFieldTouched(name, value, shouldValidate),
-    setError: (value: any) => setFieldError(name, value),
-  }), [name, setFieldValue, setFieldTouched, setFieldError]);
-}
->>>>>>> 2e75c757
 
 const selectIsDirty = (state: FormikState<any>) => state.dirty;
 export const useIsDirty = () => useFormikContext().useState(selectIsDirty);
