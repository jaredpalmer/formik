--- conflicted
+++ resolved
@@ -12,93 +12,37 @@
   FormikState,
 } from '../types';
 import { useFormikState } from './useFormikState';
-<<<<<<< HEAD
-import { isInputEvent, isObject, isShallowEqual } from '../utils';
-import { FormatFn, ParseFn, PathMatchingValue, SingleValue } from '../types';
+import { isObject, isShallowEqual } from '../utils';
+import { PathMatchingValue, SingleValue } from '../types';
 import { FieldHookConfig } from '../Field.types';
-=======
-import { isObject, isShallowEqual } from '../utils';
-import { FieldHookConfig } from '../Field';
->>>>>>> 58b538f1
 
 /**
  * Get props to spread to input elements, like `<input {...fieldProps} />`.
  *
  * Pass `FieldMetaProps` from useFieldMeta, so we don't subscribe twice.
- */
-<<<<<<< HEAD
-export const useFieldProps = <Value, Values>(
-    nameOrOptions: PathMatchingValue<Value, Values> |
-      FieldHookConfig<Value, Values>,
-    fieldMeta: FieldMetaProps<Value>
-  ): FieldInputProps<Value, Values> => {
-    const {
-      handleChange,
-      handleBlur,
-      setFieldValue,
-      getValueFromEvent
-    } = useFormikContext<Values>();
-    const name = isObject(nameOrOptions) ? nameOrOptions.name : nameOrOptions;
-    const valueState = fieldMeta.value;
-    const touchedState = fieldMeta.touched;
-
-    const field: FieldInputProps<Value, Values> = {
-      name,
-      // if this isn't a singular value, it should be parsed!
-      // however, this is a fallback
-      value: valueState as SingleValue<Value>,
-      // handleChange isn't a match for onChange for custom value types
-      // however, this is a fallback
-      onChange: handleChange as any,
-      onBlur: handleBlur,
-    };
-
-    if (isObject(nameOrOptions)) {
-      const {
-        type = "text",
-        value: valueProp, // value is special for checkboxes
-        as: is,
-        multiple,
-        parse = (/number|range/.test(type) ? numberParseFn : defaultParseFn) as ParseFn<SingleValue<Value>>,
-        format = defaultFormatFn as FormatFn<SingleValue<Value>>,
-        formatOnBlur = false,
-      } = nameOrOptions;
-
-      if (type === 'checkbox') {
-        if (valueProp === undefined) {
-          field.checked = !!valueState;
-        } else {
-          field.checked = !!(
-            Array.isArray(valueState) && ~valueState.indexOf(valueProp)
-          );
-          field.value = valueProp;
-        }
-      } else if (type === 'radio') {
-        field.checked = valueState === valueProp!;
-        // we need to force value on radio and multi-checkbox
-        field.value = valueProp!;
-      } else if (is === 'select' && multiple) {
-        field.value = (field.value || []) as any;
-        field.multiple = true;
-=======
-export const useFieldProps = <Val>(
-  nameOrOptions: string | FieldHookConfig<Val>,
-  fieldMeta: FieldMetaProps<Val>
-): FieldInputProps<any> => {
+ */export const useFieldProps = <Value, Values>(
+  nameOrOptions: PathMatchingValue<Value, Values> |
+  FieldHookConfig<Value, Values>,
+fieldMeta: FieldMetaProps<Value>
+): FieldInputProps<Value, Values> => {
   const {
     handleChange,
     handleBlur,
     setFieldValue,
-    getState,
-  } = useFormikContext();
+    getState
+  } = useFormikContext<Values>();
   const name = isObject(nameOrOptions) ? nameOrOptions.name : nameOrOptions;
   const valueState = fieldMeta.value;
   const touchedState = fieldMeta.touched;
 
-  const field: FieldInputProps<any> = {
+  const field: FieldInputProps<Value, Values> = {
     name,
-    value: valueState,
-    onChange: handleChange,
+    // if this isn't a singular value, it should be parsed!
+    // however, this is a fallback
+    value: valueState as SingleValue<Value>,
+    // handleChange isn't a match for onChange for custom value types
+    // however, this is a fallback
+    onChange: handleChange as any,
     onBlur: handleBlur,
   };
 
@@ -117,16 +61,16 @@
         field.checked = !!valueState;
       } else {
         field.checked = !!(
-          Array.isArray(valueState) && valueState.includes(valueProp)
+          Array.isArray(valueState) && ~valueState.indexOf(valueProp)
         );
         field.value = valueProp;
->>>>>>> 58b538f1
       }
     } else if (type === 'radio') {
-      field.checked = valueState === valueProp;
-      field.value = valueProp;
+      field.checked = valueState === valueProp!;
+      // we need to force value on radio and multi-checkbox
+      field.value = valueProp!;
     } else if (is === 'select' && multiple) {
-      field.value = field.value || [];
+      field.value = (field.value || []) as any;
       field.multiple = true;
     }
 
@@ -135,35 +79,8 @@
         if (touchedState === true) {
           field.value = format(field.value, field.name);
         }
-<<<<<<< HEAD
-      }
-
-      // We incorporate the fact that we know the `name` prop by scoping `onChange`.
-      // In addition, to support `parse` fn, we can't just re-use the OG `handleChange`, but
-      // instead re-implement it's guts.
-      if (type !== 'radio' && type !== 'checkbox') {
-        field.onChange = (eventOrValue: React.ChangeEvent<any> | any) => {
-          if (isInputEvent(eventOrValue)) {
-            if (eventOrValue.persist) {
-              eventOrValue.persist();
-            }
-            setFieldValue(
-              name,
-              // we don't currently support arrays here
-              parse(getValueFromEvent(eventOrValue, name), field.name) as Value
-            );
-          } else {
-            setFieldValue(
-              name,
-              // we don't currently support arrays here
-              parse(eventOrValue, field.name) as Value
-            );
-          }
-        };
-=======
       } else {
         field.value = format(field.value, field.name);
->>>>>>> 58b538f1
       }
     }
 
