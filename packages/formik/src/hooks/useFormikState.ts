<<<<<<< HEAD
import { Selector, Comparer } from 'use-optimized-selector';
import { useFormikApi } from './useFormikApi';
import { FormikApi, FormikState } from '../types';
=======
import { Selector, Comparer } from './useOptimizedSelector';
import { useFormikContext } from '../FormikContext';
import { FormikApi, FormikReducerState } from '../types';
>>>>>>> ba1fdb9d

/**
 * @see {@link FormikApi['useState']} for info on using Formik's State.
 */
export const useFormikState = <Values, Return>(
  selector: Selector<FormikReducerState<Values>, Return>,
  comparer?: Comparer<Return>,
  shouldSubscribe = true
): [Return, FormikApi<Values>] => {
  const api = useFormikContext<Values>();
  return [api.useState(selector, comparer, shouldSubscribe), api];
};<|MERGE_RESOLUTION|>--- conflicted
+++ resolved
@@ -1,12 +1,6 @@
-<<<<<<< HEAD
 import { Selector, Comparer } from 'use-optimized-selector';
-import { useFormikApi } from './useFormikApi';
-import { FormikApi, FormikState } from '../types';
-=======
-import { Selector, Comparer } from './useOptimizedSelector';
 import { useFormikContext } from '../FormikContext';
 import { FormikApi, FormikReducerState } from '../types';
->>>>>>> ba1fdb9d
 
 /**
  * @see {@link FormikApi['useState']} for info on using Formik's State.
