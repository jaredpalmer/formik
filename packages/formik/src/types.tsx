--- conflicted
+++ resolved
@@ -1,6 +1,4 @@
 import * as React from 'react';
-import { Comparer, Selector } from 'use-optimized-selector';
-
 /**
  * Values of fields in the form
  */
@@ -38,7 +36,7 @@
 /**
  * Formik state tree
  */
-export interface FormikCurrentState<Values> {
+export interface FormikState<Values> {
   /** Form values */
   values: Values;
   /** map of field names to specific error for that field */
@@ -55,237 +53,118 @@
   submitCount: number;
 }
 
-export interface FormikInitialState<Values> {
-  initialValues: FormikConfig<Values>['initialValues'];
-  initialErrors: FormikConfig<Values>['initialErrors'];
-  initialTouched: FormikConfig<Values>['initialTouched'];
-  initialStatus: FormikConfig<Values>['initialStatus'];
-}
-
-export type FormikReducerState<Values> = FormikInitialState<Values> &
-  FormikCurrentState<Values>;
-
-/**
- * Formik computed state. These are read-only and
- * result from updates to FormikState but do not live there.
- */
-export interface FormikComputedState {
-  /**
-   * True if `!isEqual(initialValues, state.values)`
-   */
+/**
+ * Formik computed properties. These are read-only.
+ */
+export interface FormikComputedProps<Values> {
+  /** True if any input has been touched. False otherwise. */
   readonly dirty: boolean;
-  /**
-   * True if one of:
-   * `dirty && state.errors is empty` or
-   * `!dirty && isInitialValid`
-   */
+  /** True if state.errors is empty */
   readonly isValid: boolean;
-}
-
-/**
- * @deprecated use FormikComputedState
- */
-export type FormikComputedProps = FormikComputedState;
-
-export type FormikState<Values> = FormikReducerState<Values> &
-  FormikComputedState;
-
-export type GetStateFn<Values> = () => FormikState<Values>;
-export type UnregisterFieldFn = (name: string) => void;
-export type RegisterFieldFn = (name: string, { validate }: any) => void;
+  /** The initial values of the form */
+  readonly initialValues: Values;
+  /** The initial errors of the form */
+  readonly initialErrors: FormikErrors<Values>;
+  /** The initial visited fields of the form */
+  readonly initialTouched: FormikTouched<Values>;
+  /** The initial status of the form */
+  readonly initialStatus?: any;
+}
 
 /**
  * Formik state helpers
  */
-
-export type SetStatusFn = (status: any) => void;
-
-export type SetErrorsFn<Values extends FormikValues> = (
-  errors: FormikErrors<Values>
-) => void;
-
-export type SetSubmittingFn = (isSubmitting: boolean) => void;
-
-export type SetTouchedFn<Values extends FormikValues> = (
-  touched: FormikTouched<Values>,
-  shouldValidate?: boolean | undefined
-) => Promise<void | FormikErrors<Values>>;
-
-export type SetValuesFn<Values extends FormikValues> = (
-  values: React.SetStateAction<Values>,
-  shouldValidate?: boolean | undefined
-) => Promise<void | FormikErrors<Values>>;
-
-export type SetFieldValueFn<Values extends FormikValues> = (
-  field: string,
-  value: any,
-  shouldValidate?: boolean | undefined
-) => Promise<void | FormikErrors<Values>>;
-
-export type SetFieldErrorFn = (
-  field: string,
-  value: string | undefined
-) => void;
-
-export type SetFieldTouchedFn<Values extends FormikValues> = (
-  field: string,
-  touched?: boolean | undefined,
-  shouldValidate?: boolean | undefined
-) => Promise<void | FormikErrors<Values>>;
-
-export type ValidateFormFn<Values extends FormikValues> = (
-  values?: Values
-) => Promise<FormikErrors<Values>>;
-
-export type ValidateFieldFn = (
-  name: string
-) => Promise<void | string | undefined>;
-
-export type ResetFormFn<Values extends FormikValues> = (
-  nextState?: Partial<FormikReducerState<Values>> | undefined
-) => void;
-
-export type SetFormikStateFn<Values extends FormikValues> = (
-  stateOrCb:
-    | FormikReducerState<Values>
-    | ((state: FormikReducerState<Values>) => FormikReducerState<Values>)
-) => void;
-
-export type SubmitFormFn = () => Promise<any>;
-
 export interface FormikHelpers<Values> {
   /** Manually set top level status. */
-  setStatus: SetStatusFn;
+  setStatus: (status?: any) => void;
   /** Manually set errors object */
-  setErrors: SetErrorsFn<Values>;
+  setErrors: (errors: FormikErrors<Values>) => void;
   /** Manually set isSubmitting */
-  setSubmitting: SetSubmittingFn;
+  setSubmitting: (isSubmitting: boolean) => void;
   /** Manually set touched object */
-  setTouched: SetTouchedFn<Values>;
+  setTouched: (
+    touched: FormikTouched<Values>,
+    shouldValidate?: boolean
+  ) => void;
   /** Manually set values object  */
-  setValues: SetValuesFn<Values>;
+  setValues: (
+    values: React.SetStateAction<Values>,
+    shouldValidate?: boolean
+  ) => void;
   /** Set value of form field directly */
-  setFieldValue: SetFieldValueFn<Values>;
+  setFieldValue: (field: string, value: any, shouldValidate?: boolean) => void;
   /** Set error message of a form field directly */
-  setFieldError: SetFieldErrorFn;
+  setFieldError: (field: string, message: string | undefined) => void;
   /** Set whether field has been touched directly */
-  setFieldTouched: SetFieldTouchedFn<Values>;
+  setFieldTouched: (
+    field: string,
+    isTouched?: boolean,
+    shouldValidate?: boolean
+  ) => void;
   /** Validate form values */
-  validateForm: ValidateFormFn<Values>;
+  validateForm: (values?: any) => Promise<FormikErrors<Values>>;
   /** Validate field value */
-  validateField: ValidateFieldFn;
+  validateField: (field: string) => void;
   /** Reset form */
-  resetForm: ResetFormFn<Values>;
+  resetForm: (nextState?: Partial<FormikState<Values>>) => void;
   /** Submit the form imperatively */
-  submitForm: SubmitFormFn;
+  submitForm: () => Promise<void>;
   /** Set Formik state, careful! */
-  setFormikState: SetFormikStateFn<Values>;
-}
-
-export interface FormikStateHelpers<Values> {
-  /** Get Formik State from outside of Render. */
-  getState: GetStateFn<Values>;
-  /** Use Formik State from within Render. */
-  useState: <Return>(
-    selector: Selector<FormikState<Values>, Return>,
-    comparer?: Comparer<Return>,
-    shouldSubscribe?: boolean
-  ) => Return;
-}
-
-export type GetValueFromEventFn = (
-  event: React.SyntheticEvent<any>,
-  fieldName: string
-) => any;
-
-export type HandleSubmitFn = (
-  e?: React.FormEvent<HTMLFormElement> | undefined
-) => void;
-
-export type HandleResetFn = (e?: any) => void;
-
-/**
- * Event callback returned by `formik.handleBlur`.
- */
-export type HandleBlurEventFn = (event: React.FocusEvent<any>) => void;
-
-/**
- * Type of `formik.handleBlur`.
- * May be an event callback, or accept a field name and return an event callback.
- */
-export type HandleBlurFn = {
-  (eventOrString: string): HandleBlurEventFn;
-  // Must remain the same as HandleBlurEventFn
-  (event: React.FocusEvent<any>): void;
-};
-
-/**
- * Event callback returned by `formik.handleChange`.
- */
-export type HandleChangeEventFn = (event: React.ChangeEvent<any>) => void;
-
-/**
- * Type of `formik.handleChange`.
- * May be an event callback, or accept a field name and return an event callback.
- */
-export type HandleChangeFn = {
-  (eventOrPath: React.ChangeEvent<any>): void;
-  // Must remain the same as HandleChangeEventFn
-  (event: string): HandleChangeEventFn;
-};
+  setFormikState: (
+    f:
+      | FormikState<Values>
+      | ((prevState: FormikState<Values>) => FormikState<Values>),
+    cb?: () => void
+  ) => void;
+}
 
 /**
  * Formik form event handlers
  */
 export interface FormikHandlers {
-  handleSubmit: HandleSubmitFn;
-  handleReset: HandleResetFn;
-  handleBlur: HandleBlurFn;
-  handleChange: HandleChangeFn;
-}
-
-export interface FormikValidationConfig<Values> {
+  /** Form submit handler */
+  handleSubmit: (e?: React.FormEvent<HTMLFormElement>) => void;
+  /** Reset form event handler  */
+  handleReset: (e?: React.SyntheticEvent<any>) => void;
+  handleBlur: {
+    /** Classic React blur handler, keyed by input name */
+    (e: React.FocusEvent<any>): void;
+    /** Preact-like linkState. Will return a handleBlur function. */
+    <T = string | any>(fieldOrEvent: T): T extends string
+      ? (e: any) => void
+      : void;
+  };
+  handleChange: {
+    /** Classic React change handler, keyed by input name */
+    (e: React.ChangeEvent<any>): void;
+    /** Preact-like linkState. Will return a handleChange function.  */
+    <T = string | React.ChangeEvent<any>>(
+      field: T
+    ): T extends React.ChangeEvent<any>
+      ? void
+      : (e: string | React.ChangeEvent<any>) => void;
+  };
+
+  getFieldProps: <Value = any>(props: any) => FieldInputProps<Value>;
+  getFieldMeta: <Value>(name: string) => FieldMetaProps<Value>;
+  getFieldHelpers: <Value = any>(name: string) => FieldHelperProps<Value>;
+}
+
+/**
+ * Base formik configuration/props shared between the HoC and Component.
+ */
+export interface FormikSharedConfig<Props = {}> {
   /** Tells Formik to validate the form on each input's onChange event */
   validateOnChange?: boolean;
   /** Tells Formik to validate the form on each input's onBlur event */
   validateOnBlur?: boolean;
   /** Tells Formik to validate upon mount */
   validateOnMount?: boolean;
-  /**
-   * A Yup Schema or a function that returns a Yup schema
-   */
-  validationSchema?: any | (() => any);
-  /**
-   * Validation function. Must return an error object or promise that
-   * throws an error object where that object keys map to corresponding value.
-   */
-  validate?: (values: Values) => void | object | ValidateFn<Values>;
-}
-
-export type FormikApi<Values extends FormikValues> = FormikHelpers<Values> &
-  FormikStateHelpers<Values> &
-  FormikHandlers & {
-    unregisterField: UnregisterFieldFn;
-    registerField: RegisterFieldFn;
-    getValueFromEvent: GetValueFromEventFn;
-  };
-
-/**
- * Base formik configuration/props shared between the HoC and Component.
- */
-export type FormikSharedConfig<
-  Props = {},
-  Values = any
-> = FormikValidationConfig<Values> & {
   /** Tell Formik if initial form values are valid or not on first render */
   isInitialValid?: boolean | ((props: Props) => boolean);
   /** Should Formik reset the form when new initialValues change */
   enableReinitialize?: boolean;
-};
-
-export type ValidateFn<Values extends FormikValues> = (
-  values?: Values | undefined
-) => Promise<void | FormikErrors<Values>>;
+}
 
 /**
  * <Formik /> props
@@ -294,7 +173,7 @@
   /**
    * Form component to render
    */
-  component?: React.ComponentType<FormikProps<Values>>;
+  component?: React.ComponentType<FormikProps<Values>> | React.ReactNode;
 
   /**
    * Render prop (works like React router's <Route render={props =>} />)
@@ -328,10 +207,7 @@
   /**
    * Reset handler
    */
-  onReset?: (
-    values: Values,
-    formikHelpers: FormikHelpers<Values>
-  ) => void | Promise<any>;
+  onReset?: (values: Values, formikHelpers: FormikHelpers<Values>) => void;
 
   /**
    * Submission handler
@@ -340,6 +216,16 @@
     values: Values,
     formikHelpers: FormikHelpers<Values>
   ) => void | Promise<any>;
+  /**
+   * A Yup Schema or a function that returns a Yup schema
+   */
+  validationSchema?: any | (() => any);
+
+  /**
+   * Validation function. Must return an error object or promise that
+   * throws an error object where that object keys map to corresponding value.
+   */
+  validate?: (values: Values) => void | object | Promise<FormikErrors<Values>>;
 
   /** Inner ref */
   innerRef?: React.Ref<FormikProps<Values>>;
@@ -349,13 +235,12 @@
  * State, handlers, and helpers made available to form component or render prop
  * of <Formik/>.
  */
-export type FormikProps<Values> = FormikSharedConfig<Values> &
-  FormikReducerState<Values> &
-  FormikInitialState<Values> &
+export type FormikProps<Values> = FormikSharedConfig &
+  FormikState<Values> &
   FormikHelpers<Values> &
   FormikHandlers &
-  FormikComputedState &
-  FormikRegistration;
+  FormikComputedProps<Values> &
+  FormikRegistration & { submitForm: () => Promise<any> };
 
 /** Internal Formik registration methods that get passed down as props */
 export interface FormikRegistration {
@@ -366,8 +251,25 @@
 /**
  * State, handlers, and helpers made available to Formik's primitive components through context.
  */
-export type FormikContextType<Values> = FormikApi<Values> &
+export type FormikContextType<Values> = FormikProps<Values> &
   Pick<FormikConfig<Values>, 'validate' | 'validationSchema'>;
+
+export interface SharedRenderProps<T> {
+  /**
+   * Field component to render. Can either be a string like 'select' or a component.
+   */
+  component?: string | React.ComponentType<T | void>;
+
+  /**
+   * Render prop (works like React router's <Route render={props =>} />)
+   */
+  render?: (props: T) => React.ReactNode;
+
+  /**
+   * Children render function <Field name>{props => ...}</Field>)
+   */
+  children?: (props: T) => React.ReactNode;
+}
 
 export type GenericFieldHTMLAttributes =
   | JSX.IntrinsicElements['input']
@@ -390,11 +292,6 @@
   initialError?: string;
 }
 
-/**
- * @deprecated use `SetFieldTouchedFn`
- */
-export type SetFieldTouched<Values> = SetFieldTouchedFn<Values>;
-
 /** Imperative handles to change a field's value, error and touched */
 export interface FieldHelperProps<Value> {
   /** Set the field's value */
@@ -402,19 +299,8 @@
   /** Set the field's touched value */
   setTouched: (value: boolean, shouldValidate?: boolean) => void;
   /** Set the field's error value */
-<<<<<<< HEAD
-  setError: (error: string) => void;
-=======
   setError: (value: string | undefined) => void;
->>>>>>> 903c1101
-}
-
-export type FieldOnChangeProp = (
-  eventOrValue: React.ChangeEvent<any> | any
-) => void;
-export type FieldOnBlurProp = (
-  eventOrValue: React.ChangeEvent<any> | any
-) => void;
+}
 
 /** Field input value, name, and event handlers */
 export interface FieldInputProps<Value> {
@@ -427,34 +313,11 @@
   /** Is the field checked? */
   checked?: boolean;
   /** Change event handler */
-  onChange: FieldOnChangeProp;
+  onChange: FormikHandlers['handleChange'];
   /** Blur event handler */
-  onBlur: FieldOnBlurProp;
+  onBlur: FormikHandlers['handleBlur'];
 }
 
 export type FieldValidator = (
   value: any
-) => string | void | Promise<string | void>;
-
-// This is an object that contains a map of all registered fields
-// and their validate functions
-export interface FieldRegistry {
-  [field: string]: {
-    validate: (value: any) => string | Promise<string> | undefined;
-  };
-}
-
-export type ValidationHandler<Values extends FormikValues> = (
-  values: Values,
-  field?: string
-) => Promise<FormikErrors<Values>>;
-
-/**
- * If an object has optional properties, force passing undefined.
- * This helps us make sure we are passing back all possible props.
- */
-export type NotOptional<T> = {
-  [Key in keyof Required<T>]: T[Key] extends Required<T[Key]>
-    ? T[Key]
-    : T[Key] | undefined;
-};+) => string | void | Promise<string | void>;