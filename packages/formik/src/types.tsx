import * as React from 'react';
import { FieldConfig } from './Field';
/**
 * Values of fields in the form
 */
export interface FormikValues {
  [field: string]: any;
}

/**
 * An object containing error messages whose keys correspond to FormikValues.
 * Should always be an object of strings, but any is allowed to support i18n libraries.
 */
export type FormikErrors<Values> = {
  [K in keyof Values]?: Values[K] extends any[]
    ? Values[K][number] extends object // [number] is the special sauce to get the type of array's element. More here https://github.com/Microsoft/TypeScript/pull/21316
      ? FormikErrors<Values[K][number]>[] | string | string[]
      : string | string[]
    : Values[K] extends object
    ? FormikErrors<Values[K]>
    : string;
};

/**
 * An object containing touched state of the form whose keys correspond to FormikValues.
 */
export type FormikTouched<Values> = {
  [K in keyof Values]?: Values[K] extends any[]
    ? Values[K][number] extends object // [number] is the special sauce to get the type of array's element. More here https://github.com/Microsoft/TypeScript/pull/21316
      ? FormikTouched<Values[K][number]>[]
      : boolean
    : Values[K] extends object
    ? FormikTouched<Values[K]>
    : boolean;
};

/**
 * Formik state tree
 */
export interface FormikState<Values> {
  /** Form values */
  values: Values;
  /** map of field names to specific error for that field */
  errors: FormikErrors<Values>;
  /** map of field names to whether the field has been touched */
  touched: FormikTouched<Values>;
  /** whether the form is currently submitting */
  isSubmitting: boolean;
  /** whether the form is currently validating (prior to submission) */
  isValidating: boolean;
  /** Top level status state, in case you need it */
  status?: any;
  /** Number of times user tried to submit the form */
  submitCount: number;
}

/**
 * Formik computed properties. These are read-only.
 */
export interface FormikComputedProps<Values> {
  /** True if any input has been touched. False otherwise. */
  readonly dirty: boolean;
  /** True if state.errors is empty */
  readonly isValid: boolean;
  /** The initial values of the form */
  readonly initialValues: Values;
  /** The initial errors of the form */
  readonly initialErrors: FormikErrors<Values>;
  /** The initial visited fields of the form */
  readonly initialTouched: FormikTouched<Values>;
  /** The initial status of the form */
  readonly initialStatus?: any;
}

/**
 * Formik state helpers
 */
export interface FormikHelpers<Values> {
  /** Manually set top level status. */
  setStatus: (status?: any) => void;
  /** Manually set errors object */
  setErrors: (errors: FormikErrors<Values>) => void;
  /** Manually set isSubmitting */
  setSubmitting: (isSubmitting: boolean) => void;
  /** Manually set touched object */
  setTouched: (
    touched: FormikTouched<Values>,
    shouldValidate?: boolean
  ) => Promise<void | FormikErrors<Values>>;
  /** Manually set values object  */
  setValues: (
    values: React.SetStateAction<Values>,
    shouldValidate?: boolean
  ) => Promise<void | FormikErrors<Values>>;
  /** Set value of form field directly */
  setFieldValue: <T extends keyof Values>(
    field: T,
    value: Values[T],
    shouldValidate?: boolean
  ) => Promise<void | FormikErrors<Values>>;
  /** Set error message of a form field directly */
  setFieldError: (field: keyof Values, message: string | undefined) => void;
  /** Set whether field has been touched directly */
  setFieldTouched: (
    field: keyof  Values,
    isTouched?: boolean,
    shouldValidate?: boolean
  ) =>  Promise<void | FormikErrors<Values>>;
  /** Validate form values */
  validateForm: (values?: any) => Promise<FormikErrors<Values>>;
  /** Validate field value */
<<<<<<< HEAD
  validateField: (field: keyof Values) => void;
=======
  validateField: (field: string) => Promise<void> | Promise<string | undefined>;
>>>>>>> 9e0a6615
  /** Reset form */
  resetForm: (nextState?: Partial<FormikState<Values>>) => void;
  /** Submit the form imperatively */
  submitForm: () => Promise<void>;
  /** Set Formik state, careful! */
  setFormikState: (
    f:
      | FormikState<Values>
      | ((prevState: FormikState<Values>) => FormikState<Values>),
    cb?: () => void
  ) => void;
}

/**
 * Formik form event handlers
 */
export interface FormikHandlers {
  /** Form submit handler */
  handleSubmit: (e?: React.FormEvent<HTMLFormElement>) => void;
  /** Reset form event handler  */
  handleReset: (e?: React.SyntheticEvent<any>) => void;
  handleBlur: {
    /** Classic React blur handler, keyed by input name */
    (e: React.FocusEvent<any>): void;
    /** Preact-like linkState. Will return a handleBlur function. */
    <T = string | any>(fieldOrEvent: T): T extends string
      ? (e: any) => void
      : void;
  };
  handleChange: {
    /** Classic React change handler, keyed by input name */
    (e: React.ChangeEvent<any>): void;
    /** Preact-like linkState. Will return a handleChange function.  */
    <T = string | React.ChangeEvent<any>>(
      field: T
    ): T extends React.ChangeEvent<any>
      ? void
      : (e: string | React.ChangeEvent<any>) => void;
  };

  getFieldProps: <Value = any>(
    props: string | FieldConfig<Value>
  ) => FieldInputProps<Value>;
  getFieldMeta: <Value>(name: string) => FieldMetaProps<Value>;
  getFieldHelpers: <Value = any>(name: string) => FieldHelperProps<Value>;
}

/**
 * Base formik configuration/props shared between the HoC and Component.
 */
export interface FormikSharedConfig<Props = {}> {
  /** Tells Formik to validate the form on each input's onChange event */
  validateOnChange?: boolean;
  /** Tells Formik to validate the form on each input's onBlur event */
  validateOnBlur?: boolean;
  /** Tells Formik to validate upon mount */
  validateOnMount?: boolean;
  /** Tell Formik if initial form values are valid or not on first render */
  isInitialValid?: boolean | ((props: Props) => boolean);
  /** Should Formik reset the form when new initialValues change */
  enableReinitialize?: boolean;
}

/**
 * <Formik /> props
 */
export interface FormikConfig<Values> extends FormikSharedConfig {
  /**
   * Form component to render
   */
  component?: React.ComponentType<FormikProps<Values>>;

  /**
   * Render prop (works like React router's <Route render={props =>} />)
   * @deprecated
   */
  render?: (props: FormikProps<Values>) => React.ReactNode;

  /**
   * React children or child render callback
   */
  children?:
    | ((props: FormikProps<Values>) => React.ReactNode)
    | React.ReactNode;

  /**
   * Initial values of the form
   */
  initialValues: Values;

  /**
   * Initial status
   */
  initialStatus?: any;

  /** Initial object map of field names to specific error for that field */
  initialErrors?: FormikErrors<Values>;

  /** Initial object map of field names to whether the field has been touched */
  initialTouched?: FormikTouched<Values>;

  /**
   * Reset handler
   */
  onReset?: (values: Values, formikHelpers: FormikHelpers<Values>) => void;

  /**
   * Submission handler
   */
  onSubmit: (
    values: Values,
    formikHelpers: FormikHelpers<Values>
  ) => void | Promise<any>;
  /**
   * A Yup Schema or a function that returns a Yup schema
   */
  validationSchema?: any | (() => any);

  /**
   * Validation function. Must return an error object or promise that
   * throws an error object where that object keys map to corresponding value.
   */
  validate?: (values: Values) => void | object | Promise<FormikErrors<Values>>;

  /** Inner ref */
  innerRef?: React.Ref<FormikProps<Values>>;
}

/**
 * State, handlers, and helpers made available to form component or render prop
 * of <Formik/>.
 */
export type FormikProps<Values> = FormikSharedConfig &
  FormikState<Values> &
  FormikHelpers<Values> &
  FormikHandlers &
  FormikComputedProps<Values> &
  FormikRegistration & { submitForm: () => Promise<any> };

/** Internal Formik registration methods that get passed down as props */
export interface FormikRegistration {
  registerField: (name: string, fns: { validate?: FieldValidator }) => void;
  unregisterField: (name: string) => void;
}

/**
 * State, handlers, and helpers made available to Formik's primitive components through context.
 */
export type FormikContextType<Values> = FormikProps<Values> &
  Pick<FormikConfig<Values>, 'validate' | 'validationSchema'>;

export interface SharedRenderProps<T> {
  /**
   * Field component to render. Can either be a string like 'select' or a component.
   */
  component?: keyof JSX.IntrinsicElements | React.ComponentType<T | void>;

  /**
   * Render prop (works like React router's <Route render={props =>} />)
   */
  render?: (props: T) => React.ReactNode;

  /**
   * Children render function <Field name>{props => ...}</Field>)
   */
  children?: (props: T) => React.ReactNode;
}

export type GenericFieldHTMLAttributes =
  | JSX.IntrinsicElements['input']
  | JSX.IntrinsicElements['select']
  | JSX.IntrinsicElements['textarea'];

/** Field metadata */
export interface FieldMetaProps<Value> {
  /** Value of the field */
  value: Value;
  /** Error message of the field */
  error?: string;
  /** Has the field been visited? */
  touched: boolean;
  /** Initial value of the field */
  initialValue?: Value;
  /** Initial touched state of the field */
  initialTouched: boolean;
  /** Initial error message of the field */
  initialError?: string;
}

/** Imperative handles to change a field's value, error and touched */
export interface FieldHelperProps<Value> {
  /** Set the field's value */
  setValue: (value: Value, shouldValidate?: boolean) => Promise<void | FormikErrors<Value>>;
  /** Set the field's touched value */
  setTouched: (value: boolean, shouldValidate?: boolean) => Promise<void | FormikErrors<Value>>;
  /** Set the field's error value */
  setError: (value: string | undefined) => void;
}

/** Field input value, name, and event handlers */
export interface FieldInputProps<Value> {
  /** Value of the field */
  value: Value;
  /** Name of the field */
  name: string;
  /** Multiple select? */
  multiple?: boolean;
  /** Is the field checked? */
  checked?: boolean;
  /** Change event handler */
  onChange: FormikHandlers['handleChange'];
  /** Blur event handler */
  onBlur: FormikHandlers['handleBlur'];
}

export type FieldValidator = (
  value: any
) => string | void | Promise<string | void>;<|MERGE_RESOLUTION|>--- conflicted
+++ resolved
@@ -109,11 +109,7 @@
   /** Validate form values */
   validateForm: (values?: any) => Promise<FormikErrors<Values>>;
   /** Validate field value */
-<<<<<<< HEAD
-  validateField: (field: keyof Values) => void;
-=======
-  validateField: (field: string) => Promise<void> | Promise<string | undefined>;
->>>>>>> 9e0a6615
+  validateField: (field: keyof Values) => Promise<void> | Promise<string | undefined>;
   /** Reset form */
   resetForm: (nextState?: Partial<FormikState<Values>>) => void;
   /** Submit the form imperatively */
