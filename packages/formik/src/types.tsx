import * as React from 'react';
/**
 * Values of fields in the form
 */
export interface FormikValues {
  [field: string]: any;
}

/**
 * An object containing error messages whose keys correspond to FormikValues.
 * Should always be an object of strings, but any is allowed to support i18n libraries.
 */
export type FormikErrors<Values> = {
  [K in keyof Values]?: Values[K] extends any[]
    ? Values[K][number] extends object // [number] is the special sauce to get the type of array's element. More here https://github.com/Microsoft/TypeScript/pull/21316
      ? FormikErrors<Values[K][number]>[] | string | string[]
      : string | string[]
    : Values[K] extends object
    ? FormikErrors<Values[K]>
    : string;
};

/**
 * An object containing touched state of the form whose keys correspond to FormikValues.
 */
export type FormikTouched<Values> = {
  [K in keyof Values]?: Values[K] extends any[]
    ? Values[K][number] extends object // [number] is the special sauce to get the type of array's element. More here https://github.com/Microsoft/TypeScript/pull/21316
      ? FormikTouched<Values[K][number]>[]
      : boolean
    : Values[K] extends object
    ? FormikTouched<Values[K]>
    : boolean;
};

/**
 * Formik state tree
 */
export interface FormikState<Values, Status> {
  /** Form values */
  values: Values;
  /** map of field names to specific error for that field */
  errors: FormikErrors<Values>;
  /** map of field names to whether the field has been touched */
  touched: FormikTouched<Values>;
  /** whether the form is currently submitting */
  isSubmitting: boolean;
  /** whether the form is currently validating (prior to submission) */
  isValidating: boolean;
  /** Top level status state, in case you need it */
  status?: Status;
  /** Number of times user tried to submit the form */
  submitCount: number;
}

/**
 * Formik computed properties. These are read-only.
 */
export interface FormikComputedProps<Values> {
  /** True if any input has been touched. False otherwise. */
  readonly dirty: boolean;
  /** True if state.errors is empty */
  readonly isValid: boolean;
  /** The initial values of the form */
  readonly initialValues: Values;
  /** The initial errors of the form */
  readonly initialErrors: FormikErrors<Values>;
  /** The initial visited fields of the form */
  readonly initialTouched: FormikTouched<Values>;
  /** The initial status of the form */
  readonly initialStatus?: any;
}

/**
 * Formik state helpers
 */
export interface FormikHelpers<Values, Status> {
  /** Manually set top level status. */
  setStatus: (status?: any) => void;
  /** Manually set errors object */
  setErrors: (errors: FormikErrors<Values>) => void;
  /** Manually set isSubmitting */
  setSubmitting: (isSubmitting: boolean) => void;
  /** Manually set touched object */
  setTouched: (
    touched: FormikTouched<Values>,
    shouldValidate?: boolean
  ) => void;
  /** Manually set values object  */
  setValues: (
    values: React.SetStateAction<Values>,
    shouldValidate?: boolean
  ) => void;
  /** Set value of form field directly */
  setFieldValue: (field: string, value: any, shouldValidate?: boolean) => void;
  /** Set error message of a form field directly */
  setFieldError: (field: string, message: string) => void;
  /** Set whether field has been touched directly */
  setFieldTouched: (
    field: string,
    isTouched?: boolean,
    shouldValidate?: boolean
  ) => void;
  /** Validate form values */
  validateForm: (values?: any) => Promise<FormikErrors<Values>>;
  /** Validate field value */
  validateField: (field: string) => void;
  /** Reset form */
<<<<<<< HEAD
  resetForm(nextState?: Partial<FormikState<Values, Status>>): void;
=======
  resetForm: (nextState?: Partial<FormikState<Values>>) => void;
>>>>>>> 4a0de5d1
  /** Submit the form imperatively */
  submitForm: () => Promise<void>;
  /** Set Formik state, careful! */
  setFormikState: (
    f:
      | FormikState<Values, Status>
      | ((prevState: FormikState<Values, Status>) => FormikState<Values, Status>),
    cb?: () => void
  ) => void;
}

/**
 * Formik form event handlers
 */
export interface FormikHandlers {
  /** Form submit handler */
  handleSubmit: (e?: React.FormEvent<HTMLFormElement>) => void;
  /** Reset form event handler  */
  handleReset: (e?: React.SyntheticEvent<any>) => void;
  handleBlur: {
    /** Classic React blur handler, keyed by input name */
    (e: React.FocusEvent<any>): void;
    /** Preact-like linkState. Will return a handleBlur function. */
    <T = string | any>(fieldOrEvent: T): T extends string
      ? (e: any) => void
      : void;
  };
  handleChange: {
    /** Classic React change handler, keyed by input name */
    (e: React.ChangeEvent<any>): void;
    /** Preact-like linkState. Will return a handleChange function.  */
    <T = string | React.ChangeEvent<any>>(
      field: T
    ): T extends React.ChangeEvent<any>
      ? void
      : (e: string | React.ChangeEvent<any>) => void;
  };

  getFieldProps: <Value = any>(props: any) => FieldInputProps<Value>;
  getFieldMeta: <Value>(name: string) => FieldMetaProps<Value>;
  getFieldHelpers: <Value = any>(name: string) => FieldHelperProps<Value>;
}

/**
 * Base formik configuration/props shared between the HoC and Component.
 */
export interface FormikSharedConfig<Props = {}> {
  /** Tells Formik to validate the form on each input's onChange event */
  validateOnChange?: boolean;
  /** Tells Formik to validate the form on each input's onBlur event */
  validateOnBlur?: boolean;
  /** Tells Formik to validate upon mount */
  validateOnMount?: boolean;
  /** Tell Formik if initial form values are valid or not on first render */
  isInitialValid?: boolean | ((props: Props) => boolean);
  /** Should Formik reset the form when new initialValues change */
  enableReinitialize?: boolean;
}

/**
 * <Formik /> props
 */
export interface FormikConfig<Values, Status> extends FormikSharedConfig {
  /**
   * Form component to render
   */
  component?: React.ComponentType<FormikProps<Values, Status>> | React.ReactNode;

  /**
   * Render prop (works like React router's <Route render={props =>} />)
   * @deprecated
   */
  render?: (props: FormikProps<Values, Status>) => React.ReactNode;

  /**
   * React children or child render callback
   */
  children?:
    | ((props: FormikProps<Values, Status>) => React.ReactNode)
    | React.ReactNode;

  /**
   * Initial values of the form
   */
  initialValues: Values;

  /**
   * Initial status
   */
  initialStatus?: Status;

  /** Initial object map of field names to specific error for that field */
  initialErrors?: FormikErrors<Values>;

  /** Initial object map of field names to whether the field has been touched */
  initialTouched?: FormikTouched<Values>;

  /**
   * Reset handler
   */
  onReset?: (values: Values, formikHelpers: FormikHelpers<Values, Status>) => void;

  /**
   * Submission handler
   */
  onSubmit: (
    values: Values,
    formikHelpers: FormikHelpers<Values, Status>
  ) => void | Promise<any>;
  /**
   * A Yup Schema or a function that returns a Yup schema
   */
  validationSchema?: any | (() => any);

  /**
   * Validation function. Must return an error object or promise that
   * throws an error object where that object keys map to corresponding value.
   */
  validate?: (values: Values) => void | object | Promise<FormikErrors<Values>>;

  /** Inner ref */
  innerRef?: React.Ref<FormikProps<Values>>;
}

/**
 * State, handlers, and helpers made available to form component or render prop
 * of <Formik/>.
 */
export type FormikProps<Values, Status> = FormikSharedConfig &
  FormikState<Values, Status> &
  FormikHelpers<Values, Status> &
  FormikHandlers &
  FormikComputedProps<Values> &
  FormikRegistration & { submitForm: () => Promise<any> };

/** Internal Formik registration methods that get passed down as props */
export interface FormikRegistration {
  registerField: (name: string, fns: { validate?: FieldValidator }) => void;
  unregisterField: (name: string) => void;
}

/**
 * State, handlers, and helpers made available to Formik's primitive components through context.
 */
export type FormikContextType<Values, Status> = FormikProps<Values, Status> &
  Pick<FormikConfig<Values, Status>, 'validate' | 'validationSchema'>;

export interface SharedRenderProps<T> {
  /**
   * Field component to render. Can either be a string like 'select' or a component.
   */
  component?: string | React.ComponentType<T | void>;

  /**
   * Render prop (works like React router's <Route render={props =>} />)
   */
  render?: (props: T) => React.ReactNode;

  /**
   * Children render function <Field name>{props => ...}</Field>)
   */
  children?: (props: T) => React.ReactNode;
}

export type GenericFieldHTMLAttributes =
  | JSX.IntrinsicElements['input']
  | JSX.IntrinsicElements['select']
  | JSX.IntrinsicElements['textarea'];

/** Field metadata */
export interface FieldMetaProps<Value> {
  /** Value of the field */
  value: Value;
  /** Error message of the field */
  error?: string;
  /** Has the field been visited? */
  touched: boolean;
  /** Initial value of the field */
  initialValue?: Value;
  /** Initial touched state of the field */
  initialTouched: boolean;
  /** Initial error message of the field */
  initialError?: string;
}

/** Imperative handles to change a field's value, error and touched */
export interface FieldHelperProps<Value> {
  /** Set the field's value */
  setValue: (value: Value, shouldValidate?: boolean) => void;
  /** Set the field's touched value */
  setTouched: (value: boolean, shouldValidate?: boolean) => void;
  /** Set the field's error value */
  setError: (value: Value) => void;
}

/** Field input value, name, and event handlers */
export interface FieldInputProps<Value> {
  /** Value of the field */
  value: Value;
  /** Name of the field */
  name: string;
  /** Multiple select? */
  multiple?: boolean;
  /** Is the field checked? */
  checked?: boolean;
  /** Change event handler */
  onChange: FormikHandlers['handleChange'];
  /** Blur event handler */
  onBlur: FormikHandlers['handleBlur'];
}

export type FieldValidator = (
  value: any
) => string | void | Promise<string | void>;<|MERGE_RESOLUTION|>--- conflicted
+++ resolved
@@ -106,11 +106,7 @@
   /** Validate field value */
   validateField: (field: string) => void;
   /** Reset form */
-<<<<<<< HEAD
-  resetForm(nextState?: Partial<FormikState<Values, Status>>): void;
-=======
-  resetForm: (nextState?: Partial<FormikState<Values>>) => void;
->>>>>>> 4a0de5d1
+  resetForm: (nextState?: Partial<FormikState<Values, Status>>) => void;
   /** Submit the form imperatively */
   submitForm: () => Promise<void>;
   /** Set Formik state, careful! */
