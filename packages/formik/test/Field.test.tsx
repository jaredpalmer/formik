--- conflicted
+++ resolved
@@ -408,14 +408,8 @@
 
         rerender();
 
-<<<<<<< HEAD
         const error = await getFormProps().validateField('name');
         expect(error).toEqual(errorMessage);
-=======
-        act(() => {
-          getFormProps().validateField('name');
-        })
->>>>>>> 7ca240a9
 
         await waitFor(() =>
           expect(getFormProps().errors).toEqual({
