import * as React from 'react';
import { act, fireEvent, render, screen } from '@testing-library/react';

import { FieldArray, Formik, isFunction } from '../src';

<<<<<<< HEAD
const TestForm: React.SFC<any> = p => (
  <Formik initialValues={{ friends: ['jared', 'andrea', 'brent'] }} {...p} />
=======
const noop = () => {};

const TestForm: React.FC<any> = p => (
  <Formik
    onSubmit={noop}
    initialValues={{ friends: ['jared', 'andrea', 'brent'] }}
    {...p}
  />
>>>>>>> d51a323f
);

describe('<FieldArray />', () => {
  it('renders component with array helpers as props', () => {
    const TestComponent = (arrayProps: any) => {
      expect(isFunction(arrayProps.push)).toBeTruthy();
      return null;
    };

    render(
      <TestForm
        component={() => (
          <FieldArray name="friends" component={TestComponent} />
        )}
      />
    );
  });

  it('renders with render callback with array helpers as props', () => {
    render(
      <TestForm>
        {() => (
          <FieldArray
            name="friends"
            render={arrayProps => {
              expect(isFunction(arrayProps.push)).toBeTruthy();
              return null;
            }}
          />
        )}
      </TestForm>
    );
  });

  it('renders with "children as a function" with array helpers as props', () => {
    render(
      <TestForm>
        {() => (
          <FieldArray name="friends">
            {arrayProps => {
              expect(isFunction(arrayProps.push)).toBeTruthy();
              return null;
            }}
          </FieldArray>
        )}
      </TestForm>
    );
  });

  it('renders with name as props', () => {
    render(
      <TestForm>
        {() => (
          <FieldArray
            name="friends"
            render={arrayProps => {
              expect(arrayProps.name).toBe('friends');
              return null;
            }}
          />
        )}
      </TestForm>
    );
  });

  describe('props.push()', () => {
    it('should add a value to the end of the field array', () => {
      let formikBag: any;
      let arrayHelpers: any;
      render(
        <TestForm>
          {(props: any) => {
            formikBag = props;
            return (
              <FieldArray
                name="friends"
                render={arrayProps => {
                  arrayHelpers = arrayProps;
                  return null;
                }}
              />
            );
          }}
        </TestForm>
      );

      act(() => {
        arrayHelpers.push('jared');
      });

      const expected = ['jared', 'andrea', 'brent', 'jared'];
      expect(formikBag.values.friends).toEqual(expected);
    });

    it('should add multiple values to the end of the field array', () => {
      let formikBag: any;
      const AddFriendsButton = (arrayProps: any) => {
        const addFriends = () => {
          arrayProps.push('john');
          arrayProps.push('paul');
          arrayProps.push('george');
          arrayProps.push('ringo');
        };

        return (
          <button
            data-testid="add-friends-button"
            type="button"
            onClick={addFriends}
          />
        );
      };

      render(
        <TestForm>
          {(props: any) => {
            formikBag = props;
            return <FieldArray name="friends" render={AddFriendsButton} />;
          }}
        </TestForm>
      );

      act(() => {
        const btn = screen.getByTestId('add-friends-button');
        fireEvent.click(btn);
      });

      const expected = [
        'jared',
        'andrea',
        'brent',
        'john',
        'paul',
        'george',
        'ringo',
      ];
      expect(formikBag.values.friends).toEqual(expected);
    });

    it('should push clone not actual reference', () => {
      let personTemplate = { firstName: '', lastName: '' };
      let formikBag: any;
      let arrayHelpers: any;
      render(
        <TestForm initialValues={{ people: [] }}>
          {(props: any) => {
            formikBag = props;
            return (
              <FieldArray
                name="people"
                render={arrayProps => {
                  arrayHelpers = arrayProps;
                  return null;
                }}
              />
            );
          }}
        </TestForm>
      );

      act(() => {
        arrayHelpers.push(personTemplate);
      });
      expect(
        formikBag.values.people[formikBag.values.people.length - 1]
      ).not.toBe(personTemplate);
      expect(
        formikBag.values.people[formikBag.values.people.length - 1]
      ).toMatchObject(personTemplate);
    });
  });

  describe('props.pop()', () => {
    it('should remove and return the last value from the field array', () => {
      let formikBag: any;
      let arrayHelpers: any;
      render(
        <TestForm>
          {(props: any) => {
            formikBag = props;
            return (
              <FieldArray
                name="friends"
                render={arrayProps => {
                  arrayHelpers = arrayProps;
                  return null;
                }}
              />
            );
          }}
        </TestForm>
      );

      act(() => {
        const el = arrayHelpers.pop();
        expect(el).toEqual('brent');
      });
      const expected = ['jared', 'andrea'];
      expect(formikBag.values.friends).toEqual(expected);
    });
  });

  describe('props.swap()', () => {
    it('should swap two values in field array', () => {
      let formikBag: any;
      let arrayHelpers: any;
      render(
        <TestForm>
          {(props: any) => {
            formikBag = props;
            return (
              <FieldArray
                name="friends"
                render={arrayProps => {
                  arrayHelpers = arrayProps;
                  return null;
                }}
              />
            );
          }}
        </TestForm>
      );

      act(() => {
        arrayHelpers.swap(0, 2);
      });
      const expected = ['brent', 'andrea', 'jared'];
      expect(formikBag.values.friends).toEqual(expected);
    });
  });

  describe('props.insert()', () => {
    it('should insert a value at given index of field array', () => {
      let formikBag: any;
      let arrayHelpers: any;
      render(
        <TestForm>
          {(props: any) => {
            formikBag = props;
            return (
              <FieldArray
                name="friends"
                render={arrayProps => {
                  arrayHelpers = arrayProps;
                  return null;
                }}
              />
            );
          }}
        </TestForm>
      );

      act(() => {
        arrayHelpers.insert(1, 'brian');
      });
      const expected = ['jared', 'brian', 'andrea', 'brent'];
      expect(formikBag.values.friends).toEqual(expected);
    });
  });

  describe('props.replace()', () => {
    it('should replace a value at given index of field array', () => {
      let formikBag: any;
      let arrayHelpers: any;
      render(
        <TestForm>
          {(props: any) => {
            formikBag = props;
            return (
              <FieldArray
                name="friends"
                render={arrayProps => {
                  arrayHelpers = arrayProps;
                  return null;
                }}
              />
            );
          }}
        </TestForm>
      );

      act(() => {
        arrayHelpers.replace(1, 'brian');
      });
      const expected = ['jared', 'brian', 'brent'];
      expect(formikBag.values.friends).toEqual(expected);
    });
  });

  describe('props.unshift()', () => {
    it('should add a value to start of field array and return its length', () => {
      let formikBag: any;
      let arrayHelpers: any;
      render(
        <TestForm>
          {(props: any) => {
            formikBag = props;
            return (
              <FieldArray
                name="friends"
                render={arrayProps => {
                  arrayHelpers = arrayProps;
                  return null;
                }}
              />
            );
          }}
        </TestForm>
      );

      let el: any;
      act(() => {
        el = arrayHelpers.unshift('brian');
      });
      const expected = ['brian', 'jared', 'andrea', 'brent'];
      expect(formikBag.values.friends).toEqual(expected);
      expect(el).toEqual(4);
    });
  });

  describe('props.remove()', () => {
    let formikBag: any;
    let arrayHelpers: any;

    beforeEach(() => {
      render(
        <TestForm>
          {(props: any) => {
            formikBag = props;
            return (
              <FieldArray
                name="friends"
                render={arrayProps => {
                  arrayHelpers = arrayProps;
                  return null;
                }}
              />
            );
          }}
        </TestForm>
      );
    });
    it('should remove a value at given index of field array', () => {
      act(() => {
        arrayHelpers.remove(1);
      });
      const expected = ['jared', 'brent'];
      expect(formikBag.values.friends).toEqual(expected);
    });

    it('should be an empty array when removing all values', () => {
      act(() => {
        arrayHelpers.remove(0);
        arrayHelpers.remove(0);
        arrayHelpers.remove(0);
      });
      const expected: any[] = [];

      expect(formikBag.values.friends).toEqual(expected);
    });
    it('should clean field from errors and touched', () => {
      act(() => {
        // seems weird calling 0 multiple times, but every time we call remove, the indexes get updated.
        arrayHelpers.remove(0);
        arrayHelpers.remove(0);
        arrayHelpers.remove(0);
      });

      expect(formikBag.errors.friends).toEqual(undefined);
      expect(formikBag.touched.friends).toEqual(undefined);
    });
  });

  describe('given array-like object representing errors', () => {
    it('should run arrayHelpers successfully', async () => {
      let formikBag: any;
      let arrayHelpers: any;
      render(
        <TestForm>
          {(props: any) => {
            formikBag = props;
            return (
              <FieldArray name="friends">
                {arrayProps => {
                  arrayHelpers = arrayProps;
                  return null;
                }}
              </FieldArray>
            );
          }}
        </TestForm>
      );

      act(() => {
        formikBag.setErrors({ friends: { 2: ['Field error'] } });
      });

      let el: any;
      await act(async () => {
        await arrayHelpers.push('michael');
        el = arrayHelpers.pop();
        arrayHelpers.swap(0, 2);
        arrayHelpers.insert(1, 'michael');
        arrayHelpers.replace(1, 'brian');
        arrayHelpers.unshift('michael');
        arrayHelpers.remove(1);
      });

      expect(el).toEqual('michael');
      const finalExpected = ['michael', 'brian', 'andrea', 'jared'];
      expect(formikBag.values.friends).toEqual(finalExpected);
    });
  });
});<|MERGE_RESOLUTION|>--- conflicted
+++ resolved
@@ -3,19 +3,8 @@
 
 import { FieldArray, Formik, isFunction } from '../src';
 
-<<<<<<< HEAD
-const TestForm: React.SFC<any> = p => (
+const TestForm: React.FC<any> = p => (
   <Formik initialValues={{ friends: ['jared', 'andrea', 'brent'] }} {...p} />
-=======
-const noop = () => {};
-
-const TestForm: React.FC<any> = p => (
-  <Formik
-    onSubmit={noop}
-    initialValues={{ friends: ['jared', 'andrea', 'brent'] }}
-    {...p}
-  />
->>>>>>> d51a323f
 );
 
 describe('<FieldArray />', () => {
