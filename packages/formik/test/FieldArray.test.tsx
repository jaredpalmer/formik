import * as React from 'react';
import { act, fireEvent, render, screen } from '@testing-library/react';

import { FieldArray, Formik, isFunction } from '../src';

const noop = () => {};

const TestForm: React.FC<any> = p => (
  <Formik
    onSubmit={noop}
    initialValues={{ friends: ['jared', 'andrea', 'brent'] }}
    {...p}
  />
);

describe('<FieldArray />', () => {
  it('renders component with array helpers as props', () => {
    const TestComponent = (arrayProps: any) => {
      expect(isFunction(arrayProps.push)).toBeTruthy();
      return null;
    };

    render(
      <TestForm
        component={() => (
          <FieldArray name="friends" component={TestComponent} />
        )}
      />
    );
  });

  it('renders with render callback with array helpers as props', () => {
    render(
      <TestForm>
        {() => (
          <FieldArray
            name="friends"
            render={arrayProps => {
              expect(isFunction(arrayProps.push)).toBeTruthy();
              return null;
            }}
          />
        )}
      </TestForm>
    );
  });

  it('renders with "children as a function" with array helpers as props', () => {
    render(
      <TestForm>
        {() => (
          <FieldArray name="friends">
            {arrayProps => {
              expect(isFunction(arrayProps.push)).toBeTruthy();
              return null;
            }}
          </FieldArray>
        )}
      </TestForm>
    );
  });

  it('renders with name as props', () => {
    render(
      <TestForm>
        {() => (
          <FieldArray
            name="friends"
            render={arrayProps => {
              expect(arrayProps.name).toBe('friends');
              return null;
            }}
          />
        )}
      </TestForm>
    );
  });

  describe('props.push()', () => {
    it('should add a value to the end of the field array', () => {
      let formikBag: any;
      let arrayHelpers: any;
      render(
        <TestForm>
          {(props: any) => {
            formikBag = props;
            return (
              <FieldArray
                name="friends"
                render={arrayProps => {
                  arrayHelpers = arrayProps;
                  return null;
                }}
              />
            );
          }}
        </TestForm>
      );

      act(() => {
        arrayHelpers.push('jared');
      });

      const expected = ['jared', 'andrea', 'brent', 'jared'];
      expect(formikBag.values.friends).toEqual(expected);
    });

    it('should add multiple values to the end of the field array', () => {
      let formikBag: any;
      const AddFriendsButton = (arrayProps: any) => {
        const addFriends = () => {
          arrayProps.push('john');
          arrayProps.push('paul');
          arrayProps.push('george');
          arrayProps.push('ringo');
        };

        return (
          <button
            data-testid="add-friends-button"
            type="button"
            onClick={addFriends}
          />
        );
      };

      render(
        <TestForm>
          {(props: any) => {
            formikBag = props;
            return <FieldArray name="friends" render={AddFriendsButton} />;
          }}
        </TestForm>
      );

      act(() => {
        const btn = screen.getByTestId('add-friends-button');
        fireEvent.click(btn);
      });

      const expected = [
        'jared',
        'andrea',
        'brent',
        'john',
        'paul',
        'george',
        'ringo',
      ];
      expect(formikBag.values.friends).toEqual(expected);
    });

    it('should push clone not actual reference', () => {
      let personTemplate = { firstName: '', lastName: '' };
      let formikBag: any;
      let arrayHelpers: any;
      render(
        <TestForm initialValues={{ people: [] }}>
          {(props: any) => {
            formikBag = props;
            return (
              <FieldArray
                name="people"
                render={arrayProps => {
                  arrayHelpers = arrayProps;
                  return null;
                }}
              />
            );
          }}
        </TestForm>
      );

      act(() => {
        arrayHelpers.push(personTemplate);
      });
      expect(
        formikBag.values.people[formikBag.values.people.length - 1]
      ).not.toBe(personTemplate);
      expect(
        formikBag.values.people[formikBag.values.people.length - 1]
      ).toMatchObject(personTemplate);
    });
  });

  describe('props.pop()', () => {
    it('should remove and return the last value from the field array', () => {
      let formikBag: any;
      let arrayHelpers: any;
      render(
        <TestForm>
          {(props: any) => {
            formikBag = props;
            return (
              <FieldArray
                name="friends"
                render={arrayProps => {
                  arrayHelpers = arrayProps;
                  return null;
                }}
              />
            );
          }}
        </TestForm>
      );

      act(() => {
        const el = arrayHelpers.pop();
        expect(el).toEqual('brent');
      });
      const expected = ['jared', 'andrea'];
      expect(formikBag.values.friends).toEqual(expected);
    });
  });

  describe('props.swap()', () => {
    it('should swap two values in field array', () => {
      let formikBag: any;
      let arrayHelpers: any;
      render(
        <TestForm>
          {(props: any) => {
            formikBag = props;
            return (
              <FieldArray
                name="friends"
                render={arrayProps => {
                  arrayHelpers = arrayProps;
                  return null;
                }}
              />
            );
          }}
        </TestForm>
      );

      act(() => {
        arrayHelpers.swap(0, 2);
      });
      const expected = ['brent', 'andrea', 'jared'];
      expect(formikBag.values.friends).toEqual(expected);
    });
  });

  describe('props.insert()', () => {
    it('should insert a value at given index of field array', () => {
      let formikBag: any;
      let arrayHelpers: any;
      render(
        <TestForm>
          {(props: any) => {
            formikBag = props;
            return (
              <FieldArray
                name="friends"
                render={arrayProps => {
                  arrayHelpers = arrayProps;
                  return null;
                }}
              />
            );
          }}
        </TestForm>
      );

      act(() => {
        arrayHelpers.insert(1, 'brian');
      });
      const expected = ['jared', 'brian', 'andrea', 'brent'];
      expect(formikBag.values.friends).toEqual(expected);
    });
  });

  describe('props.replace()', () => {
    it('should replace a value at given index of field array', () => {
      let formikBag: any;
      let arrayHelpers: any;
      render(
        <TestForm>
          {(props: any) => {
            formikBag = props;
            return (
              <FieldArray
                name="friends"
                render={arrayProps => {
                  arrayHelpers = arrayProps;
                  return null;
                }}
              />
            );
          }}
        </TestForm>
      );

      act(() => {
        arrayHelpers.replace(1, 'brian');
      });
      const expected = ['jared', 'brian', 'brent'];
      expect(formikBag.values.friends).toEqual(expected);
    });
  });

  describe('props.unshift()', () => {
    it('should add a value to start of field array and return its length', () => {
      let formikBag: any;
      let arrayHelpers: any;
      render(
        <TestForm>
          {(props: any) => {
            formikBag = props;
            return (
              <FieldArray
                name="friends"
                render={arrayProps => {
                  arrayHelpers = arrayProps;
                  return null;
                }}
              />
            );
          }}
        </TestForm>
      );

      let el: any;
      act(() => {
        el = arrayHelpers.unshift('brian');
      });
      const expected = ['brian', 'jared', 'andrea', 'brent'];
      expect(formikBag.values.friends).toEqual(expected);
      expect(el).toEqual(4);
    });
  });

  describe('props.remove()', () => {
    let formikBag: any;
    let arrayHelpers: any;

    beforeEach(() => {
      render(
        <TestForm>
          {(props: any) => {
            formikBag = props;
            return (
              <FieldArray
                name="friends"
                render={arrayProps => {
                  arrayHelpers = arrayProps;
                  return null;
                }}
              />
            );
          }}
        </TestForm>
      );
    });
    it('should remove a value at given index of field array', () => {
      act(() => {
        arrayHelpers.remove(1);
      });
      const expected = ['jared', 'brent'];
      expect(formikBag.values.friends).toEqual(expected);
    });

    it('should be an empty array when removing all values', () => {
      act(() => {
        arrayHelpers.remove(0);
        arrayHelpers.remove(0);
        arrayHelpers.remove(0);
      });
      const expected: any[] = [];

      expect(formikBag.values.friends).toEqual(expected);
    });
    it('should clean field from errors and touched', () => {
      act(() => {
        // seems weird calling 0 multiple times, but every time we call remove, the indexes get updated.
        arrayHelpers.remove(0);
        arrayHelpers.remove(0);
        arrayHelpers.remove(0);
      });

      expect(formikBag.errors.friends).toEqual(undefined);
      expect(formikBag.touched.friends).toEqual(undefined);
    });
  });

  describe('props.move()', () => {
    let formikBag: any;
    let arrayHelpers: any;

    beforeEach(() => {
      ReactDOM.render(
        <TestForm>
          {(props: any) => {
            formikBag = props;
            return (
              <FieldArray
                name="friends"
                render={arrayProps => {
                  arrayHelpers = arrayProps;
                  return null;
                }}
              />
            );
          }}
        </TestForm>,
        node
      );
    });

    it('should move value given a current and ending index and mark final location as touched', () => {
      arrayHelpers.move(0, 1);
      const expected = ['andrea', 'jared', 'brent'];
      expect(formikBag.values.friends).toEqual(expected);
      expect(formikBag.touched.friends).toEqual([undefined, true]);
    });
  });

  describe('given array-like object representing errors', () => {
    it('should run arrayHelpers successfully', async () => {
      let formikBag: any;
      let arrayHelpers: any;
      render(
        <TestForm>
          {(props: any) => {
            formikBag = props;
            return (
              <FieldArray name="friends">
                {arrayProps => {
                  arrayHelpers = arrayProps;
                  return null;
                }}
              </FieldArray>
            );
          }}
        </TestForm>
      );

<<<<<<< HEAD
      arrayHelpers.push('michael');
      const el = arrayHelpers.pop();
      arrayHelpers.swap(0, 2);
      arrayHelpers.insert(1, 'michael');
      arrayHelpers.replace(1, 'brian');
      arrayHelpers.unshift('michael');
      arrayHelpers.remove(1);
=======
      act(() => {
        formikBag.setErrors({ friends: { 2: ['Field error'] } });
      });

      let el: any;
      await act(async () => {
        await arrayHelpers.push('michael');
        el = arrayHelpers.pop();
        arrayHelpers.swap(0, 2);
        arrayHelpers.insert(1, 'michael');
        arrayHelpers.replace(1, 'brian');
        arrayHelpers.unshift('michael');
        arrayHelpers.remove(1);
      });
>>>>>>> 1a4aa0ab

      expect(el).toEqual('michael');
      const finalExpected = ['michael', 'brian', 'andrea', 'jared'];
      expect(formikBag.values.friends).toEqual(finalExpected);
    });
  });
});<|MERGE_RESOLUTION|>--- conflicted
+++ resolved
@@ -389,27 +389,28 @@
     let arrayHelpers: any;
 
     beforeEach(() => {
-      ReactDOM.render(
-        <TestForm>
-          {(props: any) => {
-            formikBag = props;
-            return (
-              <FieldArray
-                name="friends"
-                render={arrayProps => {
-                  arrayHelpers = arrayProps;
-                  return null;
-                }}
-              />
-            );
-          }}
-        </TestForm>,
-        node
+      render(
+        <TestForm>
+          {(props: any) => {
+            formikBag = props;
+            return (
+              <FieldArray
+                name="friends"
+                render={arrayProps => {
+                  arrayHelpers = arrayProps;
+                  return null;
+                }}
+              />
+            );
+          }}
+        </TestForm>
       );
     });
 
     it('should move value given a current and ending index and mark final location as touched', () => {
-      arrayHelpers.move(0, 1);
+      act(() => {
+        arrayHelpers.move(0, 1);
+      });
       const expected = ['andrea', 'jared', 'brent'];
       expect(formikBag.values.friends).toEqual(expected);
       expect(formikBag.touched.friends).toEqual([undefined, true]);
@@ -436,15 +437,6 @@
         </TestForm>
       );
 
-<<<<<<< HEAD
-      arrayHelpers.push('michael');
-      const el = arrayHelpers.pop();
-      arrayHelpers.swap(0, 2);
-      arrayHelpers.insert(1, 'michael');
-      arrayHelpers.replace(1, 'brian');
-      arrayHelpers.unshift('michael');
-      arrayHelpers.remove(1);
-=======
       act(() => {
         formikBag.setErrors({ friends: { 2: ['Field error'] } });
       });
@@ -459,7 +451,6 @@
         arrayHelpers.unshift('michael');
         arrayHelpers.remove(1);
       });
->>>>>>> 1a4aa0ab
 
       expect(el).toEqual('michael');
       const finalExpected = ['michael', 'brian', 'andrea', 'jared'];
