--- conflicted
+++ resolved
@@ -1517,8 +1517,7 @@
 
     expect(innerRef.current).toEqual(getProps());
   });
-
-<<<<<<< HEAD
+    
   it('should pass context to validationSchema', async () => {
     const validationSchema = Yup.object().shape({
       usernameOrEmail: Yup.string().when(
@@ -1541,7 +1540,8 @@
     expect(getProps().errors).toEqual({
       usernameOrEmail: 'Invalid email',
     });
-=======
+  });
+
   it('should not modify original initialValues object', () => {
     render(
       <Formik initialValues={InitialValuesWithNestedObject} onSubmit={noop}>
@@ -1570,6 +1570,5 @@
     });
 
     expect(InitialValuesWithNestedObject.content.items[0].cards[0].desc).toEqual('Initial Desc');
->>>>>>> 0e0cf9ea
   });
 });