--- conflicted
+++ resolved
@@ -170,13 +170,8 @@
 
     it('updates values when passed a string (overloaded)', () => {
       let injected: any;
-<<<<<<< HEAD
-      const { getByTestId } = render(
+      render(
         <Formik initialValues={InitialValues}>
-=======
-      render(
-        <Formik initialValues={InitialValues} onSubmit={noop}>
->>>>>>> d51a323f
           {formikProps =>
             (injected = formikProps) && (
               <input
@@ -278,13 +273,8 @@
 
     it('updates touched when passed a string (overloaded)', () => {
       let injected: any;
-<<<<<<< HEAD
-      const { getByTestId } = render(
+      render(
         <Formik initialValues={InitialValues}>
-=======
-      render(
-        <Formik initialValues={InitialValues} onSubmit={noop}>
->>>>>>> d51a323f
           {formikProps =>
             (injected = formikProps) && (
               <input
@@ -1008,12 +998,8 @@
 
   describe('prepareDataForValidation', () => {
     it('should work correctly with instances', () => {
-<<<<<<< HEAD
-      class SomeClass { }
-=======
       class SomeClass {}
 
->>>>>>> d51a323f
       const expected = {
         string: 'string',
         date: new Date(),
@@ -1025,12 +1011,8 @@
     });
 
     it('should work correctly with instances in arrays', () => {
-<<<<<<< HEAD
-      class SomeClass { }
-=======
       class SomeClass {}
 
->>>>>>> d51a323f
       const expected = {
         string: 'string',
         dateArr: [new Date(), new Date()],
@@ -1042,12 +1024,8 @@
     });
 
     it('should work correctly with instances in objects', () => {
-<<<<<<< HEAD
-      class SomeClass { }
-=======
       class SomeClass {}
 
->>>>>>> d51a323f
       const expected = {
         string: 'string',
         object: {
@@ -1223,13 +1201,8 @@
   });
 
   it('should not warn when activeElement is not a button', () => {
-<<<<<<< HEAD
-    const { getByTestId } = render(
+    render(
       <Formik initialValues={{ opensource: 'yay' }}>
-=======
-    render(
-      <Formik onSubmit={noop} initialValues={{ opensource: 'yay' }}>
->>>>>>> d51a323f
         {({ handleSubmit, handleChange, values }) => (
           <form onSubmit={handleSubmit} data-testid="form">
             <input
@@ -1301,16 +1274,11 @@
     expect(getProps().isSubmitting).toBe(true);
     expect(getProps().isValidating).toBe(true);
     try {
-<<<<<<< HEAD
-      await validatePromise;
-    } catch (err) { }
-=======
       await act(async () => {
         // resolve the promise to check final state.
         await submitFormPromise;
       });
     } catch (err) {}
->>>>>>> d51a323f
     // now both should be false because validation failed
     expect(getProps().isSubmitting).toBe(false);
     expect(getProps().isValidating).toBe(false);
@@ -1443,11 +1411,7 @@
   });
 
   it('should not eat an error thrown by the validationSchema', async () => {
-<<<<<<< HEAD
-    const validationSchema = function () {
-=======
     const validationSchema = () => {
->>>>>>> d51a323f
       throw new Error('broken validations');
     };
 
