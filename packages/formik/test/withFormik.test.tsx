--- conflicted
+++ resolved
@@ -138,10 +138,10 @@
     const { getProps } = renderWithFormik({
       validationSchema,
     });
-
-<<<<<<< HEAD
-    getProps().submitForm();
-    await wait(() => expect(validationSchema).toHaveBeenCalled());
+    act(() => {
+      getProps().submitForm();
+    });
+    await waitFor(() => expect(validate).toHaveBeenCalled());
   });
 
   it(`calls validationSchema on validateField`, async () => {
@@ -158,12 +158,6 @@
     const error = await getProps().validateField('name');
     expect(error).toEqual(errorMessage);
     await wait(() => expect(validationSchema).toHaveBeenCalled());
-=======
-    act(() => {
-      getProps().submitForm();
-    });
-    await waitFor(() => expect(validate).toHaveBeenCalled());
->>>>>>> 7ca240a9
   });
 
   it('calls validationSchema function with props', async () => {
