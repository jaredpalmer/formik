--- conflicted
+++ resolved
@@ -9,15 +9,11 @@
   name: string;
 }
 
-<<<<<<< HEAD
 interface Status {
   myStatusMessage: string;
 }
 
-const Form: React.SFC<FormikProps<Values, Status>> = ({
-=======
-const Form: React.FC<FormikProps<Values>> = ({
->>>>>>> 4a0de5d1
+const Form: React.FC<FormikProps<Values, Status>> = ({
   values,
   handleSubmit,
   handleChange,
