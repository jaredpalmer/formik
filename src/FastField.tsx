--- conflicted
+++ resolved
@@ -115,14 +115,10 @@
         getIn(props.formik.errors, this.props.name) ||
       getIn(this.props.formik.touched, this.props.name) !==
         getIn(props.formik.touched, this.props.name) ||
-<<<<<<< HEAD
       getIn(this.props.formik.focused, this.props.name) !==
         getIn(props.formik.focused, this.props.name) ||
-      Object.keys(this.props).length !== Object.keys(props).length
-=======
       Object.keys(this.props).length !== Object.keys(props).length ||
       this.props.formik.isSubmitting !== props.formik.isSubmitting
->>>>>>> 63a87eb0
     ) {
       return true;
     } else {
