--- conflicted
+++ resolved
@@ -11,7 +11,6 @@
 export interface FastFieldState {
   value: any;
   error?: string;
-  warning?: string;
 }
 
 /** @private Returns whether two objects are deeply equal **excluding** a key / dot path */
@@ -29,17 +28,6 @@
 > {
   reset: (nextValues?: any) => void;
 
-<<<<<<< HEAD
-  static propTypes = {
-    name: PropTypes.string.isRequired,
-    component: PropTypes.oneOfType([PropTypes.string, PropTypes.func]),
-    render: PropTypes.func,
-    children: PropTypes.oneOfType([PropTypes.func, PropTypes.node]),
-    validate: PropTypes.func,
-    warn: PropTypes.func,
-    innerRef: PropTypes.func,
-  };
-=======
   static getDerivedStateFromProps(
     nextProps: any /* FieldAttributes<Props> & { formik: FormikContext<Values> }*/,
     prevState: FastFieldState
@@ -55,7 +43,6 @@
     if (!isEqual(nextFieldError, prevState.error)) {
       nextState = { ...prevState, error: nextFieldError };
     }
->>>>>>> 5a786b1d
 
     return nextState;
   }
@@ -65,62 +52,13 @@
   ) {
     super(props);
     this.state = {
-<<<<<<< HEAD
-      value: getIn(context.formik.values, props.name),
-      error: getIn(context.formik.errors, props.name),
-      warning: getIn(context.formik.warnings, props.name),
-=======
       value: getIn(props.formik.values, props.name),
       error: getIn(props.formik.errors, props.name),
->>>>>>> 5a786b1d
     };
 
     this.reset = (nextValues?: any) => {
       this.setState({
         value: getIn(nextValues, props.name),
-<<<<<<< HEAD
-        error: getIn(context.formik.errors, props.name),
-        warning: getIn(context.formik.warnings, props.name),
-      });
-    };
-
-    context.formik.registerField(props.name, this.reset);
-  }
-
-  componentWillReceiveProps(
-    nextProps: Props,
-    nextContext: { formik: FormikProps<any> }
-  ) {
-    const nextFieldValue = getIn(nextContext.formik.values, nextProps.name);
-    const nextFieldError = getIn(nextContext.formik.errors, nextProps.name);
-    const nextFieldWarning = getIn(nextContext.formik.warnings, nextProps.name);
-
-    let nextState: any;
-
-    if (nextFieldValue !== this.state.value) {
-      nextState = { value: nextFieldValue };
-    }
-
-    if (nextFieldError !== this.state.error) {
-      nextState = { ...nextState, error: nextFieldError };
-    }
-
-    if (nextFieldWarning !== this.state.warning) {
-      nextState = { ...nextState, warning: nextFieldWarning };
-    }
-
-    if (nextState) {
-      this.setState(s => ({ ...s, ...nextState }));
-    }
-  }
-
-  componentWillUnmount() {
-    this.context.formik.unregisterField(this.props.name);
-  }
-
-  componentWillMount() {
-    const { render, children, component } = this.props;
-=======
         error: getIn(props.formik.errors, props.name),
       });
     };
@@ -128,7 +66,6 @@
     props.formik.registerField(props.name, this.reset);
 
     const { render, children, component } = props;
->>>>>>> 5a786b1d
 
     warning(
       !(component && render),
@@ -154,80 +91,16 @@
     e.persist();
     const {
       validateOnChange,
-      warnOnChange,
       validate,
-      warn,
       values,
       validationSchema,
       errors,
-      warnings,
       setFormikState,
     } = this.props.formik;
     const { type, value, checked } = e.target;
     const val = /number|range/.test(type)
       ? parseFloat(value)
       : /checkbox/.test(type) ? checked : value;
-
-    if (warnOnChange) {
-      // Field-level validation
-      if (this.props.warn) {
-        const maybePromise = (this.props.warn as any)(value);
-        if (isPromise(maybePromise)) {
-          this.setState({ value: val });
-          (maybePromise as any).then(
-            () => this.setState({ warning: undefined }),
-            (warning: string) => this.setState({ warning })
-          );
-        } else {
-          this.setState({ value: val, warning: maybePromise });
-        }
-      } else if (validate) {
-        // Top-level validate
-        const maybePromise = (warn as any)(setIn(values, this.props.name, val));
-
-        if (isPromise(maybePromise)) {
-          this.setState({ value: val });
-          (maybePromise as any).then(
-            () => this.setState({ warning: undefined }),
-            (warning: any) => {
-              // Here we diff the errors object relative to Formik parents except for
-              // the Field's key. If they are equal, the field's validation function is
-              // has no inter-field side-effects and we only need to update local state
-              // otherwise we need to lift up the update to the parent (causing a full form render)
-              if (
-                isEqualExceptForKey(maybePromise, warnings, this.props.name)
-              ) {
-                this.setState({ warning: getIn(warning, this.props.name) });
-              } else {
-                setFormikState((prevState: any) => ({
-                  ...prevState,
-                  warnings: warning,
-                  // touched: setIn(prevState.touched, name, true),
-                }));
-              }
-            }
-          );
-        } else {
-          // Handle the same diff situation
-          // @todo refactor
-          if (isEqualExceptForKey(maybePromise, warnings, this.props.name)) {
-            this.setState({
-              value: val,
-              warning: getIn(maybePromise, this.props.name),
-            });
-          } else {
-            this.setState({
-              value: val,
-            });
-            setFormikState((prevState: any) => ({
-              ...prevState,
-              warnings: maybePromise,
-            }));
-          }
-        }
-      }
-    }
-
     if (validateOnChange) {
       // Field-level validation
       if (this.props.validate) {
@@ -328,44 +201,10 @@
   };
 
   handleBlur = () => {
-<<<<<<< HEAD
-    const { validateOnBlur, warnOnBlur, setFormikState } = this.context.formik;
-    const { name, validate, warn } = this.props;
-=======
     const { validateOnBlur, setFormikState } = this.props.formik;
     const { name, validate } = this.props;
->>>>>>> 5a786b1d
 
     // @todo refactor
-    if (warnOnBlur && warn) {
-      const maybePromise = (warn as any)(this.state.value);
-      if (isPromise(maybePromise)) {
-        (maybePromise as Promise<any>).then(
-          () =>
-            setFormikState((prevState: any) => ({
-              ...prevState,
-              values: setIn(prevState.values, name, this.state.value),
-              warnings: setIn(prevState.warnings, name, undefined),
-              touched: setIn(prevState.touched, name, true),
-            })),
-          warning =>
-            setFormikState((prevState: any) => ({
-              ...prevState,
-              values: setIn(prevState.values, name, this.state.value),
-              warnings: setIn(prevState.warnings, name, warning),
-              touched: setIn(prevState.touched, name, true),
-            }))
-        );
-      } else {
-        setFormikState((prevState: any) => ({
-          ...prevState,
-          values: setIn(prevState.values, name, this.state.value),
-          warnings: setIn(prevState.warnings, name, maybePromise),
-          touched: setIn(prevState.touched, name, true),
-        }));
-      }
-    }
-
     if (validateOnBlur && validate) {
       const maybePromise = (validate as any)(this.state.value);
       if (isPromise(maybePromise)) {
@@ -406,7 +245,6 @@
   render() {
     const {
       validate,
-      warn,
       name,
       render,
       children,
@@ -430,23 +268,14 @@
     };
     const bag = {
       field,
-<<<<<<< HEAD
-      form: formik,
-      meta: {
-        touched: getIn(formik.touched, name),
-        error: this.state.error,
-        warning: this.state.warning,
-      },
-=======
       form: restOfFormik,
       meta: { touched: getIn(formik.touched, name), error: this.state.error },
->>>>>>> 5a786b1d
     };
 
     if (render) {
       return (render as (
         props: FieldProps<any> & {
-          meta: { error?: string; warning?: string; touched?: boolean };
+          meta: { error?: string; touched?: boolean };
         }
       ) => React.ReactNode)(bag);
     }
