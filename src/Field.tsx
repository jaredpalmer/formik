--- conflicted
+++ resolved
@@ -4,94 +4,35 @@
 import invariant from 'tiny-warning';
 import { FieldAttributes } from './fieldTypes';
 
-<<<<<<< HEAD
 import {
   createConstraints,
   createValidator,
   removeConstraints,
+  constraintsToArray,
 } from './fieldConstraints';
-=======
-export interface FieldProps<V = any> {
-  field: FieldInputProps<V>;
-  form: FormikProps<V>; // if ppl want to restrict this for a given form, let them.
-  meta: FieldMetaProps<V>;
-}
-
-export interface FieldConfig {
-  /**
-   * Field component to render. Can either be a string like 'select' or a component.
-   */
-  component?:
-    | keyof JSX.IntrinsicElements
-    | React.ComponentType<FieldProps<any>>
-    | React.ComponentType;
-
-  /**
-   * Component to render. Can either be a string e.g. 'select', 'input', or 'textarea', or a component.
-   */
-  as?:
-    | React.ComponentType<FieldProps<any>['field']>
-    | keyof JSX.IntrinsicElements
-    | React.ComponentType;
-
-  /**
-   * Render prop (works like React router's <Route render={props =>} />)
-   * @deprecated
-   */
-  render?: (props: FieldProps<any>) => React.ReactNode;
-
-  /**
-   * Children render function <Field name>{props => ...}</Field>)
-   */
-  children?: ((props: FieldProps<any>) => React.ReactNode) | React.ReactNode;
-
-  /**
-   * Validate a single field value independently
-   */
-  validate?: FieldValidator;
-
-  /**
-   * Field name
-   */
-  name: string;
-
-  /** HTML input type */
-  type?: string;
-
-  /** Field value */
-  value?: any;
-
-  /** Inner ref */
-  innerRef?: (instance: any) => void;
-}
-
-export type FieldAttributes<T> = GenericFieldHTMLAttributes &
-  FieldConfig &
-  T & { name: string };
->>>>>>> 7b0752a7
 
 export function useField<Val = any>(
   propsOrFieldName: string | FieldAttributes<Val>
-): [FieldInputProps<Val>, FieldMetaProps<Val>] {
+) {
   const formik = useFormikContext();
-  const {
-    getFieldProps,
-    getFieldMeta,
-    registerField,
-    unregisterField,
-  } = formik;
+  const { getFieldProps, registerField, unregisterField } = formik;
   const isAnObject = isObject(propsOrFieldName);
   const fieldName = isAnObject
     ? (propsOrFieldName as FieldAttributes<Val>).name
     : (propsOrFieldName as string);
-  const constraints = isAnObject
-    ? createConstraints(propsOrFieldName as FieldAttributes<Val>)
-    : {};
+
+  const props: FieldAttributes<Val> = isAnObject
+    ? (propsOrFieldName as FieldAttributes<Val>)
+    : ({} as FieldAttributes<Val>);
+  const constraints = React.useMemo(
+    () => createConstraints(props),
+    constraintsToArray(props)
+  );
 
   React.useEffect(() => {
     if (fieldName) {
       registerField(fieldName, {
-        validate: createValidator(constraints),
+        validate: createValidator(fieldName, constraints),
       });
     }
     return () => {
@@ -108,21 +49,16 @@
   }
 
   if (isObject(propsOrFieldName)) {
-    invariant(
-      (propsOrFieldName as FieldAttributes<Val>).name,
-      'Invalid field name. Either pass `useField` a string or an object containing a `name` key.'
-    );
-
-    return [
-      getFieldProps(propsOrFieldName),
-      getFieldMeta((propsOrFieldName as FieldAttributes<Val>).name),
-    ];
+    if (__DEV__) {
+      invariant(
+        (propsOrFieldName as FieldAttributes<Val>).name,
+        'Invalid field name. Either pass `useField` a string or an object containing a `name` key.'
+      );
+    }
+    return getFieldProps(propsOrFieldName);
   }
 
-  return [
-    getFieldProps({ name: propsOrFieldName }),
-    getFieldMeta(propsOrFieldName),
-  ];
+  return getFieldProps({ name: propsOrFieldName });
 }
 
 export function Field(props: FieldAttributes<any>) {
@@ -150,6 +86,11 @@
       );
 
       invariant(
+        !component,
+        '<Field component> has been deprecated and will be removed in future versions of Formik. Use <Field as> instead. Note that with the `as` prop, all props are passed directly through and not grouped in `field` object key.'
+      );
+
+      invariant(
         !(is && children && isFunction(children)),
         'You should not use <Field as> and <Field children> as a function in the same <Field> component; <Field as> will be ignored.'
       );
@@ -168,30 +109,29 @@
   }, []);
 
   // construct validators
-  const constraints = createConstraints(props);
+  const constraints = React.useMemo(
+    () => createConstraints(props),
+    constraintsToArray(props)
+  );
 
   // Register field and field-level validation with parent <Formik>
   const { registerField, unregisterField } = formik;
 
   React.useEffect(() => {
     registerField(name, {
-      validate: createValidator(constraints),
+      validate: createValidator(name, constraints),
     });
     return () => {
       unregisterField(name);
     };
-<<<<<<< HEAD
   }, [registerField, unregisterField, name, constraints]);
-  const [field, meta] = formik.getFieldProps({ name, ...otherProps });
-=======
-  }, [registerField, unregisterField, name, validate]);
-  const field = formik.getFieldProps({ name, ...props });
+  const field = formik.getFieldProps({ name, ...otherProps });
   const meta = formik.getFieldMeta(name);
->>>>>>> 7b0752a7
+
   const legacyBag = { field, form: formik };
 
   if (render) {
-    return render({ ...legacyBag, meta });
+    return render(legacyBag);
   }
 
   if (isFunction(children)) {
@@ -228,11 +168,5 @@
     );
   }
 
-<<<<<<< HEAD
   return React.createElement(asElement, { ...field, ...otherProps }, children);
-}
-export const FastField = Field;
-=======
-  return React.createElement(asElement, { ...field, ...props }, children);
-}
->>>>>>> 7b0752a7
+}