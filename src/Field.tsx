import * as React from 'react';
import warning from 'warning';
import { connect } from './connect';
import {
  FormikProps,
  GenericFieldHTMLAttributes,
  FormikContext,
} from './types';
import { getIn, isEmptyChildren, isFunction } from './utils';

/**
 * Note: These typings could be more restrictive, but then it would limit the
 * reusability of custom <Field/> components.
 *
 * @example
 * interface MyProps {
 *   ...
 * }
 *
 * export const MyInput: React.SFC<MyProps & FieldProps> = ({
 *   field,
 *   form,
 *   ...props
 * }) =>
 *   <div>
 *     <input {...field} {...props}/>
 *     {form.touched[field.name] && form.errors[field.name]}
 *   </div>
 */
export interface FieldProps<V = any> {
  field: {
    /** Classic React change handler, keyed by input name */
    onChange: (e: React.ChangeEvent<any>) => void;
    /** Mark input as touched */
    onBlur: (e: any) => void;
    /** Value of the input */
    value: any;
    /* name of the input */
    name: string;
  };
  form: FormikProps<V>; // if ppl want to restrict this for a given form, let them.
}

export interface FieldConfig<V = any> {
  /**
   * Field component to render. Can either be a string like 'select' or a component.
   */
  component?:
    | string
    | React.ComponentType<FieldProps<any>>
    | React.ComponentType<void>;

  /**
   * Render prop (works like React router's <Route render={props =>} />)
   */
  render?: ((props: FieldProps<any>) => React.ReactNode);

  /**
   * Children render function <Field name>{props => ...}</Field>)
   */
  children?: ((props: FieldProps<any>) => React.ReactNode) | React.ReactNode;

  /**
   * Validate a single field value independently
   */
  validate?: ((
    value: any,
    form?: FormikProps<V>
  ) => string | Promise<void> | undefined);

  /**
   * Field name
   */
  name: string;

  /** HTML input type */
  type?: string;

  /** Field value */
  value?: any;

  /** Inner ref */
  innerRef?: (instance: any) => void;
}

export type FieldAttributes<T> = GenericFieldHTMLAttributes & FieldConfig & T;

/**
 * Custom Field component for quickly hooking into Formik
 * context and wiring up forms.
 */
class FieldInner<Props = {}, Values = {}> extends React.Component<
  FieldAttributes<Props> & { formik: FormikContext<Values> },
  {}
> {
  constructor(
    props: FieldAttributes<Props> & { formik: FormikContext<Values> }
  ) {
    super(props);

    const { render, children, component, formik } = props;
    warning(
      !(component && render),
      'You should not use <Field component> and <Field render> in the same <Field> component; <Field component> will be ignored'
    );

    warning(
      !(component && children && isFunction(children)),
      'You should not use <Field component> and <Field children> as a function in the same <Field> component; <Field component> will be ignored.'
    );

    warning(
      !(render && children && !isEmptyChildren(children)),
      'You should not use <Field render> and <Field children> in the same <Field> component; <Field children> will be ignored'
    );

    // Register the Field with the parent Formik. Parent will cycle through
    // registered Field's validate fns right prior to submit
    formik.registerField(props.name, {
      validate: props.validate,
    });
  }

  componentDidUpdate(
    prevProps: FieldAttributes<Props> & { formik: FormikContext<Values> }
  ) {
    if (this.props.name !== prevProps.name) {
      this.props.formik.unregisterField(prevProps.name);
      this.props.formik.registerField(this.props.name, {
        validate: this.props.validate,
      });
    }

    if (this.props.validate !== prevProps.validate) {
      this.props.formik.registerField(this.props.name, {
        validate: this.props.validate,
      });
    }
  }

  componentWillUnmount() {
    this.props.formik.unregisterField(this.props.name);
  }

<<<<<<< HEAD
  handleChange = (e: React.ChangeEvent<any>) => {
    const { handleChange, validateOnChange } = this.props.formik;
    handleChange(e); // Call Formik's handleChange no matter what
    if (!!validateOnChange && !!this.props.validate) {
      this.runFieldValidations(e.target.value);
    }
  };

  handleBlur = (e: any) => {
    const { handleBlur, validateOnBlur } = this.props.formik;
    handleBlur(e); // Call Formik's handleBlur no matter what
    if (!!validateOnBlur && !!this.props.validate) {
      this.runFieldValidations(e.target.value);
    }
  };

  runFieldValidations = (value: any) => {
    const { setFieldError } = this.props.formik;
    const { name, validate } = this.props;
    // Call validate fn
    const maybePromise = (validate as any)(value, this.props.formik);
    // Check if validate it returns a Promise
    if (isPromise(maybePromise)) {
      (maybePromise as Promise<any>).then(
        () => setFieldError(name, undefined as any),
        error => setFieldError(name, error)
      );
    } else {
      // Otherwise set the error
      setFieldError(name, maybePromise);
    }
  };

=======
>>>>>>> c507bbaf
  render() {
    const {
      validate,
      name,
      render,
      children,
      component = 'input',
      formik,
      ...props
    } = (this.props as FieldAttributes<Props> & {
      formik: FormikContext<Values>;
    }) as any;
    const {
      validate: _validate,
      validationSchema: _validationSchema,
      ...restOfFormik
    } = formik;
    const field = {
      value:
        props.type === 'radio' || props.type === 'checkbox'
          ? props.value // React uses checked={} for these inputs
          : getIn(formik.values, name),
      name,
      onChange: formik.handleChange,
      onBlur: formik.handleBlur,
    };
    const bag = { field, form: restOfFormik };

    if (render) {
      return (render as any)(bag);
    }

    if (isFunction(children)) {
      return (children as (props: FieldProps<any>) => React.ReactNode)(bag);
    }

    if (typeof component === 'string') {
      const { innerRef, ...rest } = props;
      return React.createElement(component as any, {
        ref: innerRef,
        ...field,
        ...rest,
        children,
      });
    }

    return React.createElement(component as any, {
      ...bag,
      ...props,
      children,
    });
  }
}

export const Field = connect<FieldAttributes<any>, any>(FieldInner);<|MERGE_RESOLUTION|>--- conflicted
+++ resolved
@@ -142,42 +142,6 @@
     this.props.formik.unregisterField(this.props.name);
   }
 
-<<<<<<< HEAD
-  handleChange = (e: React.ChangeEvent<any>) => {
-    const { handleChange, validateOnChange } = this.props.formik;
-    handleChange(e); // Call Formik's handleChange no matter what
-    if (!!validateOnChange && !!this.props.validate) {
-      this.runFieldValidations(e.target.value);
-    }
-  };
-
-  handleBlur = (e: any) => {
-    const { handleBlur, validateOnBlur } = this.props.formik;
-    handleBlur(e); // Call Formik's handleBlur no matter what
-    if (!!validateOnBlur && !!this.props.validate) {
-      this.runFieldValidations(e.target.value);
-    }
-  };
-
-  runFieldValidations = (value: any) => {
-    const { setFieldError } = this.props.formik;
-    const { name, validate } = this.props;
-    // Call validate fn
-    const maybePromise = (validate as any)(value, this.props.formik);
-    // Check if validate it returns a Promise
-    if (isPromise(maybePromise)) {
-      (maybePromise as Promise<any>).then(
-        () => setFieldError(name, undefined as any),
-        error => setFieldError(name, error)
-      );
-    } else {
-      // Otherwise set the error
-      setFieldError(name, maybePromise);
-    }
-  };
-
-=======
->>>>>>> c507bbaf
   render() {
     const {
       validate,
