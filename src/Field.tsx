--- conflicted
+++ resolved
@@ -1,18 +1,11 @@
 import * as React from 'react';
-<<<<<<< HEAD
-import { FormikProps, GenericFieldHTMLAttributes } from './types';
-import { useFormikContext } from './FormikContext';
-import { isFunction, isEmptyChildren } from './utils';
-=======
-
-import { connect } from './connect';
 import {
   FormikProps,
   GenericFieldHTMLAttributes,
-  FormikContext,
   FormikHandlers,
 } from './types';
->>>>>>> 04250668
+import { useFormikContext } from './FormikContext';
+import { isFunction, isEmptyChildren } from './utils';
 import warning from 'tiny-warning';
 
 export interface FieldProps<V = any> {
