import * as React from 'react';
import cloneDeep from 'lodash.clonedeep';
import { connect } from './connect';
import {
  FormikCtx,
  FormikState,
  SharedRenderProps,
  FormikProps,
} from './types';
import { getIn, isEmptyChildren, isFunction, setIn } from './utils';

export type FieldArrayRenderProps = ArrayHelpers & {
  form: FormikProps<any>;
  name: string;
};

export type FieldArrayConfig = {
  /** Really the path to the array field to be updated */
  name: string;
  /** Should field array validate the form AFTER array updates/changes? */
  validateOnChange?: boolean;
} & SharedRenderProps<FieldArrayRenderProps>;
export interface ArrayHelpers {
  /** Imperatively add a value to the end of an array */
  push: (obj: any) => void;
  /** Curried fn to add a value to the end of an array */
  handlePush: (obj: any) => () => void;
  /** Imperatively swap two values in an array */
  swap: (indexA: number, indexB: number) => void;
  /** Curried fn to swap two values in an array */
  handleSwap: (indexA: number, indexB: number) => () => void;
  /** Imperatively move an element in an array to another index */
  move: (from: number, to: number) => void;
  /** Imperatively move an element in an array to another index */
  handleMove: (from: number, to: number) => () => void;
  /** Imperatively insert an element at a given index into the array */
  insert: (index: number, value: any) => void;
  /** Curried fn to insert an element at a given index into the array */
  handleInsert: (index: number, value: any) => () => void;
  /** Imperatively replace a value at an index of an array  */
  replace: (index: number, value: any) => void;
  /** Curried fn to replace an element at a given index into the array */
  handleReplace: (index: number, value: any) => () => void;
  /** Imperatively add an element to the beginning of an array and return its length */
  unshift: (value: any) => number;
  /** Curried fn to add an element to the beginning of an array */
  handleUnshift: (value: any) => () => void;
  /** Curried fn to remove an element at an index of an array */
  handleRemove: (index: number) => () => void;
  /** Curried fn to remove a value from the end of the array */
  handlePop: () => () => void;
  /** Imperatively remove and element at an index of an array */
  remove<T>(index: number): T | undefined;
  /** Imperatively remove and return value from the end of the array */
  pop<T>(): T | undefined;
}

/**
 * Some array helpers!
 */
export const move = (array: any[], from: number, to: number) => {
  const copy = [...(array || [])];
  const value = copy[from];
  copy.splice(from, 1);
  copy.splice(to, 0, value);
  return copy;
};

export const swap = (array: any[], indexA: number, indexB: number) => {
  const copy = [...(array || [])];
  const a = copy[indexA];
  copy[indexA] = copy[indexB];
  copy[indexB] = a;
  return copy;
};

export const insert = (array: any[], index: number, value: any) => {
  const copy = [...(array || [])];
  copy.splice(index, 0, value);
  return copy;
};

export const replace = (array: any[], index: number, value: any) => {
  const copy = [...(array || [])];
  copy[index] = value;
  return copy;
};
class FieldArrayInner<Values = {}> extends React.Component<
  FieldArrayConfig & { formik: FormikCtx<Values> },
  {}
> {
  static defaultProps = {
    validateOnChange: true,
  };

  constructor(props: FieldArrayConfig & { formik: FormikCtx<Values> }) {
    super(props);
    // We need TypeScript generics on these, so we'll bind them in the constructor
    // @todo Fix TS 3.2.1
    this.remove = this.remove.bind(this) as any;
    this.pop = this.pop.bind(this) as any;
  }

  updateArrayField = (
    fn: Function,
    alterTouched: boolean,
    alterErrors: boolean
  ) => {
    const {
      name,
<<<<<<< HEAD
      formik: { setFormikState, values, touched, errors },
    } = this.props;
    setFormikState((prevState: FormikState<any>) => ({
      ...prevState,
      values: setIn(prevState.values, name, fn(getIn(values, name))),
      errors: alterErrors
        ? setIn(prevState.errors, name, fn(getIn(errors, name)))
        : prevState.errors,
      touched: alterTouched
        ? setIn(prevState.touched, name, fn(getIn(touched, name)))
        : prevState.touched,
    }));
    // @todo validateOnChange
=======
      validateOnChange,
      formik: { setFormikState, validateForm },
    } = this.props;
    setFormikState(
      (prevState: FormikState<any>) => ({
        ...prevState,
        values: setIn(
          prevState.values,
          name,
          fn(getIn(prevState.values, name))
        ),
        errors: alterErrors
          ? setIn(prevState.errors, name, fn(getIn(prevState.errors, name)))
          : prevState.errors,
        touched: alterTouched
          ? setIn(prevState.touched, name, fn(getIn(prevState.touched, name)))
          : prevState.touched,
      }),
      () => {
        if (validateOnChange) {
          validateForm();
        }
      }
    );
>>>>>>> fbed3278
  };

  push = (value: any) =>
    this.updateArrayField(
      (array: any[]) => [...(array || []), cloneDeep(value)],
      false,
      false
    );

  handlePush = (value: any) => () => this.push(value);

  swap = (indexA: number, indexB: number) =>
    this.updateArrayField(
      (array: any[]) => swap(array, indexA, indexB),
      true,
      true
    );

  handleSwap = (indexA: number, indexB: number) => () =>
    this.swap(indexA, indexB);

  move = (from: number, to: number) =>
    this.updateArrayField((array: any[]) => move(array, from, to), true, true);

  handleMove = (from: number, to: number) => () => this.move(from, to);

  insert = (index: number, value: any) =>
    this.updateArrayField(
      (array: any[]) => insert(array, index, value),
      true,
      true
    );

  handleInsert = (index: number, value: any) => () => this.insert(index, value);

  replace = (index: number, value: any) =>
    this.updateArrayField(
      (array: any[]) => replace(array, index, value),
      false,
      false
    );

  handleReplace = (index: number, value: any) => () =>
    this.replace(index, value);

  unshift = (value: any) => {
    let length = -1;
    this.updateArrayField(
      (array: any[]) => {
        const arr = array ? [value, ...array] : [value];
        if (length < 0) {
          length = arr.length;
        }
        return arr;
      },
      true,
      true
    );
    return length;
  };

  handleUnshift = (value: any) => () => this.unshift(value);

  remove<T>(index: number): T {
    // We need to make sure we also remove relevant pieces of `touched` and `errors`
    let result: any;
    this.updateArrayField(
      // so this gets call 3 times
      (array?: any[]) => {
        const copy = array ? [...array] : [];
        if (!result) {
          result = copy[index];
        }
        if (isFunction(copy.splice)) {
          copy.splice(index, 1);
        }
        return copy;
      },
      true,
      true
    );

    return result as T;
  }

  handleRemove = (index: number) => () => this.remove<any>(index);

  pop<T>(): T {
    // Remove relevant pieces of `touched` and `errors` too!
    let result: any;
    this.updateArrayField(
      // so this gets call 3 times
      (array: any[]) => {
        const tmp = array;
        if (!result) {
          result = tmp && tmp.pop && tmp.pop();
        }
        return tmp;
      },
      true,
      true
    );

    return result as T;
  }

  handlePop = () => () => this.pop<any>();

  render() {
    const arrayHelpers: ArrayHelpers = {
      push: this.push,
      pop: this.pop,
      swap: this.swap,
      move: this.move,
      insert: this.insert,
      replace: this.replace,
      unshift: this.unshift,
      remove: this.remove,
      handlePush: this.handlePush,
      handlePop: this.handlePop,
      handleSwap: this.handleSwap,
      handleMove: this.handleMove,
      handleInsert: this.handleInsert,
      handleReplace: this.handleReplace,
      handleUnshift: this.handleUnshift,
      handleRemove: this.handleRemove,
    };

    const {
      component,
      render,
      children,
      name,
      formik: {
        validate: _validate,
        validationSchema: _validationSchema,
        ...restOfFormik
      },
    } = this.props;

    const props: FieldArrayRenderProps = {
      ...arrayHelpers,
      form: restOfFormik,
      name,
    };

    return component
      ? React.createElement(component as any, props)
      : render
        ? (render as any)(props)
        : children // children come last, always called
          ? typeof children === 'function'
            ? (children as any)(props)
            : !isEmptyChildren(children) ? React.Children.only(children) : null
          : null;
  }
}

export const FieldArray = connect<FieldArrayConfig, any>(FieldArrayInner);<|MERGE_RESOLUTION|>--- conflicted
+++ resolved
@@ -106,48 +106,18 @@
     alterTouched: boolean,
     alterErrors: boolean
   ) => {
-    const {
-      name,
-<<<<<<< HEAD
-      formik: { setFormikState, values, touched, errors },
-    } = this.props;
+    const { name, formik: { setFormikState } } = this.props;
     setFormikState((prevState: FormikState<any>) => ({
       ...prevState,
-      values: setIn(prevState.values, name, fn(getIn(values, name))),
+      values: setIn(prevState.values, name, fn(getIn(prevState.values, name))),
       errors: alterErrors
-        ? setIn(prevState.errors, name, fn(getIn(errors, name)))
+        ? setIn(prevState.errors, name, fn(getIn(prevState.errors, name)))
         : prevState.errors,
       touched: alterTouched
-        ? setIn(prevState.touched, name, fn(getIn(touched, name)))
+        ? setIn(prevState.touched, name, fn(getIn(prevState.touched, name)))
         : prevState.touched,
     }));
     // @todo validateOnChange
-=======
-      validateOnChange,
-      formik: { setFormikState, validateForm },
-    } = this.props;
-    setFormikState(
-      (prevState: FormikState<any>) => ({
-        ...prevState,
-        values: setIn(
-          prevState.values,
-          name,
-          fn(getIn(prevState.values, name))
-        ),
-        errors: alterErrors
-          ? setIn(prevState.errors, name, fn(getIn(prevState.errors, name)))
-          : prevState.errors,
-        touched: alterTouched
-          ? setIn(prevState.touched, name, fn(getIn(prevState.touched, name)))
-          : prevState.touched,
-      }),
-      () => {
-        if (validateOnChange) {
-          validateForm();
-        }
-      }
-    );
->>>>>>> fbed3278
   };
 
   push = (value: any) =>
