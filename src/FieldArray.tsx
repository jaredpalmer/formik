--- conflicted
+++ resolved
@@ -96,10 +96,7 @@
   constructor(props: FieldArrayConfig & { formik: FormikCtx<Values> }) {
     super(props);
     // We need TypeScript generics on these, so we'll bind them in the constructor
-<<<<<<< HEAD
     // @todo Fix TS 3.2.1
-=======
->>>>>>> d4ef92af
     this.remove = this.remove.bind(this) as any;
     this.pop = this.pop.bind(this) as any;
   }
