import * as React from 'react';
import cloneDeep from 'lodash/cloneDeep';
import { connect } from './connect';
import {
  FormikContextType,
  FormikState,
  SharedRenderProps,
  FormikProps,
} from './types';
import { getIn, isEmptyChildren, isFunction, setIn } from './utils';

export type FieldArrayRenderProps = ArrayHelpers & {
  form: FormikProps<any>;
  name: string;
};

export type FieldArrayConfig = {
  /** Really the path to the array field to be updated */
  name: string;
  /** Should field array validate the form AFTER array updates/changes? */
  validateOnChange?: boolean;
} & SharedRenderProps<FieldArrayRenderProps>;
export interface ArrayHelpers {
  /** Imperatively add a value to the end of an array */
  push: (obj: any) => void;
  /** Curried fn to add a value to the end of an array */
  handlePush: (obj: any) => () => void;
  /** Imperatively swap two values in an array */
  swap: (indexA: number, indexB: number) => void;
  /** Curried fn to swap two values in an array */
  handleSwap: (indexA: number, indexB: number) => () => void;
  /** Imperatively move an element in an array to another index */
  move: (from: number, to: number) => void;
  /** Imperatively move an element in an array to another index */
  handleMove: (from: number, to: number) => () => void;
  /** Imperatively insert an element at a given index into the array */
  insert: (index: number, value: any) => void;
  /** Curried fn to insert an element at a given index into the array */
  handleInsert: (index: number, value: any) => () => void;
  /** Imperatively replace a value at an index of an array  */
  replace: (index: number, value: any) => void;
  /** Curried fn to replace an element at a given index into the array */
  handleReplace: (index: number, value: any) => () => void;
  /** Imperatively add an element to the beginning of an array and return its length */
  unshift: (value: any) => number;
  /** Curried fn to add an element to the beginning of an array */
  handleUnshift: (value: any) => () => void;
  /** Curried fn to remove an element at an index of an array */
  handleRemove: (index: number) => () => void;
  /** Curried fn to remove a value from the end of the array */
  handlePop: () => () => void;
  /** Imperatively remove and element at an index of an array */
  remove<T>(index: number): T | undefined;
  /** Imperatively remove and return value from the end of the array */
  pop<T>(): T | undefined;
}

/**
 * Some array helpers!
 */
export const move = (array: any[], from: number, to: number) => {
  const copy = copyArrayLike(array);
  const value = copy[from];
  copy.splice(from, 1);
  copy.splice(to, 0, value);
  return copy;
};

export const swap = (
  arrayLike: ArrayLike<any>,
  indexA: number,
  indexB: number
) => {
  const copy = copyArrayLike(arrayLike);
  const a = copy[indexA];
  copy[indexA] = copy[indexB];
  copy[indexB] = a;
  return copy;
};

export const insert = (
  arrayLike: ArrayLike<any>,
  index: number,
  value: any
) => {
  const copy = copyArrayLike(arrayLike);
  copy.splice(index, 0, value);
  return copy;
};

export const replace = (
  arrayLike: ArrayLike<any>,
  index: number,
  value: any
) => {
  const copy = copyArrayLike(arrayLike);
  copy[index] = value;
  return copy;
};

const copyArrayLike = (arrayLike: ArrayLike<any>) => {
  if (!arrayLike) {
    return [];
  } else if (Array.isArray(arrayLike)) {
    return [...arrayLike];
  } else {
    const maxIndex = Object.keys(arrayLike)
      .map(key => parseInt(key))
      .reduce((max, el) => (el > max ? el : max), 0);
    return Array.from({ ...arrayLike, length: maxIndex + 1 });
  }
};

class FieldArrayInner<Values = {}> extends React.Component<
  FieldArrayConfig & { formik: FormikContextType<Values> },
  {}
> {
  static defaultProps = {
    validateOnChange: true,
  };

  constructor(props: FieldArrayConfig & { formik: FormikContextType<Values> }) {
    super(props);
    // We need TypeScript generics on these, so we'll bind them in the constructor
    // @todo Fix TS 3.2.1
    this.remove = this.remove.bind(this) as any;
    this.pop = this.pop.bind(this) as any;
  }

  updateArrayField = (
    fn: Function,
    alterTouched: boolean | Function,
    alterErrors: boolean | Function
  ) => {
    const {
      name,
      validateOnChange,
      formik: { setFormikState, validateForm },
    } = this.props;
    setFormikState(
      (prevState: FormikState<any>) => {
        let updateErrors = typeof alterErrors === 'function' ? alterErrors : fn;
        let updateTouched =
          typeof alterTouched === 'function' ? alterTouched : fn;

        return {
          ...prevState,
          values: setIn(
            prevState.values,
            name,
            fn(getIn(prevState.values, name))
          ),
          errors: alterErrors
            ? setIn(
                prevState.errors,
                name,
                updateErrors(getIn(prevState.errors, name))
              )
            : prevState.errors,
          touched: alterTouched
            ? setIn(
                prevState.touched,
                name,
                updateTouched(getIn(prevState.touched, name))
              )
            : prevState.touched,
        };
      },
      (state: FormikState<any>) => {
        if (validateOnChange) {
          validateForm(state.values);
        }
      }
    );
  };

  push = (value: any) =>
    this.updateArrayField(
      (arrayLike: ArrayLike<any>) => [
        ...copyArrayLike(arrayLike),
        cloneDeep(value),
      ],
      false,
      false
    );

  handlePush = (value: any) => () => this.push(value);

  swap = (indexA: number, indexB: number) =>
    this.updateArrayField(
      (array: any[]) => swap(array, indexA, indexB),
      (array: any[]) =>
        array && array.length > 0 ? swap(array, indexA, indexB) : undefined,
      (array: any[]) =>
        array && array.length > 0 ? swap(array, indexA, indexB) : undefined
    );

  handleSwap = (indexA: number, indexB: number) => () =>
    this.swap(indexA, indexB);

  move = (from: number, to: number) =>
    this.updateArrayField((array: any[]) => move(array, from, to), true, true);

  handleMove = (from: number, to: number) => () => this.move(from, to);

  insert = (index: number, value: any) =>
    this.updateArrayField(
      (array: any[]) => insert(array, index, value),
      (array: any[]) =>
        array && array.length > 0 ? insert(array, index, null) : undefined,
      (array: any[]) =>
        array && array.length > 0 ? insert(array, index, null) : undefined
    );

  handleInsert = (index: number, value: any) => () => this.insert(index, value);

  replace = (index: number, value: any) =>
    this.updateArrayField(
      (array: any[]) => replace(array, index, value),
      false,
      false
    );

  handleReplace = (index: number, value: any) => () =>
    this.replace(index, value);

  unshift = (value: any) => {
    let length = -1;
    this.updateArrayField(
      (array: any[]) => {
        const arr = array ? [value, ...array] : [value];
        if (length < 0) {
          length = arr.length;
        }
        return arr;
      },
      (array: any[]) => {
        const arr = array ? [null, ...array] : [null];
        if (length < 0) {
          length = arr.length;
        }
        return arr.length > 0 ? arr : undefined;
      },
      (array: any[]) => {
        const arr = array ? [null, ...array] : [];
        if (length < 0) {
          length = arr.length;
        }
        return arr.length > 0 ? arr : undefined;
      }
    );
    return length;
  };

  handleUnshift = (value: any) => () => this.unshift(value);

  remove<T>(index: number): T {
    // We need to make sure we also remove relevant pieces of `touched` and `errors`
    let result: any;
    this.updateArrayField(
      // so this gets call 3 times
      (array?: any[]) => {
<<<<<<< HEAD
        const copy = array ? [...array] : [];
        if (isFunction(copy.splice)) {
=======
        const copy = array ? copyArrayLike(array) : [];
        if (!result) {
>>>>>>> 189256d3
          result = copy[index];
          copy.splice(index, 1);
        }
        return copy;
      },
      (array?: any[]) => {
        const copy = array ? [...array] : [];
        if (isFunction(copy.splice)) {
          copy.splice(index, 1);
        }
        return copy.length > 0 ? copy : undefined;
      },
      (array?: any[]) => {
        const copy = array ? [...array] : [];
        if (isFunction(copy.splice)) {
          copy.splice(index, 1);
        }
        return copy.length > 0 ? copy : undefined;
      }
    );

    return result as T;
  }

  handleRemove = (index: number) => () => this.remove<any>(index);

  pop<T>(): T {
    // Remove relevant pieces of `touched` and `errors` too!
    let result: any;
    this.updateArrayField(
      // so this gets call 3 times
      (array: any[]) => {
        const copy = array ? [...array] : [];
        if (isFunction(copy.pop)) {
          result = copy.pop();
        }
        return copy;
      },
      (array: any[]) => {
        const copy = array ? [...array] : [];
        if (isFunction(copy.pop)) {
          copy.pop();
        }
        return copy.length > 0 ? copy : undefined;
      },
      (array: any[]) => {
        const copy = array ? [...array] : [];
        if (isFunction(copy.pop)) {
          copy.pop();
        }
        return copy.length > 0 ? copy : undefined;
      }
    );

    return result as T;
  }

  handlePop = () => () => this.pop<any>();

  render() {
    const arrayHelpers: ArrayHelpers = {
      push: this.push,
      pop: this.pop,
      swap: this.swap,
      move: this.move,
      insert: this.insert,
      replace: this.replace,
      unshift: this.unshift,
      remove: this.remove,
      handlePush: this.handlePush,
      handlePop: this.handlePop,
      handleSwap: this.handleSwap,
      handleMove: this.handleMove,
      handleInsert: this.handleInsert,
      handleReplace: this.handleReplace,
      handleUnshift: this.handleUnshift,
      handleRemove: this.handleRemove,
    };

    const {
      component,
      render,
      children,
      name,
      formik: {
        validate: _validate,
        validationSchema: _validationSchema,
        ...restOfFormik
      },
    } = this.props;

    const props: FieldArrayRenderProps = {
      ...arrayHelpers,
      form: restOfFormik,
      name,
    };

    return component
      ? React.createElement(component as any, props)
      : render
      ? (render as any)(props)
      : children // children come last, always called
      ? typeof children === 'function'
        ? (children as any)(props)
        : !isEmptyChildren(children)
        ? React.Children.only(children)
        : null
      : null;
  }
}

export const FieldArray = connect<FieldArrayConfig, any>(FieldArrayInner);<|MERGE_RESOLUTION|>--- conflicted
+++ resolved
@@ -228,21 +228,21 @@
     let length = -1;
     this.updateArrayField(
       (array: any[]) => {
-        const arr = array ? [value, ...array] : [value];
+        const arr = array ? [value, ...copyArrayLike(array)] : [value];
         if (length < 0) {
           length = arr.length;
         }
         return arr;
       },
       (array: any[]) => {
-        const arr = array ? [null, ...array] : [null];
+        const arr = array ? [null, ...copyArrayLike(array)] : [null];
         if (length < 0) {
           length = arr.length;
         }
         return arr.length > 0 ? arr : undefined;
       },
       (array: any[]) => {
-        const arr = array ? [null, ...array] : [];
+        const arr = array ? [null, ...copyArrayLike(array)] : [];
         if (length < 0) {
           length = arr.length;
         }
@@ -260,27 +260,22 @@
     this.updateArrayField(
       // so this gets call 3 times
       (array?: any[]) => {
-<<<<<<< HEAD
-        const copy = array ? [...array] : [];
+        const copy = array ? copyArrayLike(array) : [];
         if (isFunction(copy.splice)) {
-=======
-        const copy = array ? copyArrayLike(array) : [];
-        if (!result) {
->>>>>>> 189256d3
           result = copy[index];
           copy.splice(index, 1);
         }
         return copy;
       },
       (array?: any[]) => {
-        const copy = array ? [...array] : [];
+        const copy = array ? copyArrayLike(array) : [];
         if (isFunction(copy.splice)) {
           copy.splice(index, 1);
         }
         return copy.length > 0 ? copy : undefined;
       },
       (array?: any[]) => {
-        const copy = array ? [...array] : [];
+        const copy = array ? copyArrayLike(array) : [];
         if (isFunction(copy.splice)) {
           copy.splice(index, 1);
         }
@@ -299,21 +294,21 @@
     this.updateArrayField(
       // so this gets call 3 times
       (array: any[]) => {
-        const copy = array ? [...array] : [];
+        const copy = array ? copyArrayLike(array) : [];
         if (isFunction(copy.pop)) {
           result = copy.pop();
         }
         return copy;
       },
       (array: any[]) => {
-        const copy = array ? [...array] : [];
+        const copy = array ? copyArrayLike(array) : [];
         if (isFunction(copy.pop)) {
           copy.pop();
         }
         return copy.length > 0 ? copy : undefined;
       },
       (array: any[]) => {
-        const copy = array ? [...array] : [];
+        const copy = array ? copyArrayLike(array) : [];
         if (isFunction(copy.pop)) {
           copy.pop();
         }
