--- conflicted
+++ resolved
@@ -13,8 +13,6 @@
   name: string;
   /** Should field array validate the form AFTER array updates/changes? */
   validateOnChange?: boolean;
-  /** Should field array warn the form AFTER array updates/changes? */
-  warnOnChange?: boolean;
 } & SharedRenderProps<ArrayHelpers & { form: FormikProps<any> }>;
 export interface ArrayHelpers {
   /** Imperatively add a value to the end of an array */
@@ -99,26 +97,13 @@
   updateArrayField = (
     fn: Function,
     alterTouched: boolean,
-    alterErrors: boolean,
-    alterWarnings: boolean
+    alterErrors: boolean
   ) => {
     const {
-<<<<<<< HEAD
-      setFormikState,
-      validateForm,
-      warnForm,
-      values,
-      touched,
-      errors,
-      warnings,
-    } = this.context.formik;
-    const { name, validateOnChange, warnOnChange } = this.props;
-=======
       name,
       validateOnChange,
       formik: { setFormikState, validateForm, values, touched, errors },
     } = this.props;
->>>>>>> 5a786b1d
     setFormikState(
       (prevState: FormikState<any>) => ({
         ...prevState,
@@ -126,9 +111,6 @@
         errors: alterErrors
           ? setIn(prevState.errors, name, fn(getIn(errors, name)))
           : prevState.errors,
-        warnings: alterWarnings
-          ? setIn(prevState.warnings, name, fn(getIn(warnings, name)))
-          : prevState.warnings,
         touched: alterTouched
           ? setIn(prevState.touched, name, fn(getIn(touched, name)))
           : prevState.touched,
@@ -137,10 +119,6 @@
         if (validateOnChange) {
           validateForm();
         }
-
-        if (warnOnChange) {
-          warnForm();
-        }
       }
     );
   };
@@ -149,7 +127,6 @@
     this.updateArrayField(
       (array: any[]) => [...(array || []), value],
       false,
-      false,
       false
     );
 
@@ -158,7 +135,6 @@
   swap = (indexA: number, indexB: number) =>
     this.updateArrayField(
       (array: any[]) => swap(array, indexA, indexB),
-      false,
       false,
       false
     );
@@ -170,7 +146,6 @@
     this.updateArrayField(
       (array: any[]) => move(array, from, to),
       false,
-      false,
       false
     );
 
@@ -180,7 +155,6 @@
     this.updateArrayField(
       (array: any[]) => insert(array, index, value),
       false,
-      false,
       false
     );
 
@@ -189,7 +163,6 @@
   replace = (index: number, value: any) =>
     this.updateArrayField(
       (array: any[]) => replace(array, index, value),
-      false,
       false,
       false
     );
@@ -205,7 +178,6 @@
         return arr;
       },
       false,
-      false,
       false
     );
     return arr.length;
@@ -214,7 +186,7 @@
   handleUnshift = (value: any) => () => this.unshift(value);
 
   remove<T>(index: number): T {
-    // We need to make sure we also remove relevant pieces of `touched`, `errors`, and `warnings`
+    // We need to make sure we also remove relevant pieces of `touched` and `errors`
     let result: any;
     this.updateArrayField(
       // so this gets call 3 times
@@ -229,7 +201,6 @@
         return copy;
       },
       true,
-      true,
       true
     );
 
@@ -239,7 +210,7 @@
   handleRemove = (index: number) => () => this.remove<any>(index);
 
   pop<T>(): T {
-    // Remove relevant pieces of `touched`, `errors`, and `warnings` too!
+    // Remove relevant pieces of `touched` and `errors` too!
     let result: any;
     this.updateArrayField(
       // so this gets call 3 times
@@ -250,7 +221,6 @@
         }
         return tmp;
       },
-      true,
       true,
       true
     );
