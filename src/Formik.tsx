--- conflicted
+++ resolved
@@ -626,11 +626,7 @@
     };
   };
 
-<<<<<<< HEAD
-  getFormikContext = (): FormikContext<Values> => {
-=======
   getFormikContext = () => {
->>>>>>> c5243947
     return {
       ...this.getFormikBag(),
       validationSchema: this.props.validationSchema,
