--- conflicted
+++ resolved
@@ -523,14 +523,10 @@
         },
       });
       return validateOnChange && shouldValidate
-<<<<<<< HEAD
         ? debouncedValidateFormWithLowPriority(
             setIn(state.values, field, value),
             field
           )
-=======
-        ? validateFormWithLowPriority(setIn(state.values, field, value), field)
->>>>>>> 7ba657cf
         : Promise.resolve();
     },
     [validateFormWithLowPriority, state.values, validateOnChange]
@@ -615,11 +611,7 @@
         },
       });
       return validateOnBlur && shouldValidate
-<<<<<<< HEAD
         ? debouncedValidateFormWithLowPriority(state.values, field)
-=======
-        ? validateFormWithLowPriority(state.values, field)
->>>>>>> 7ba657cf
         : Promise.resolve();
     },
     [validateFormWithLowPriority, state.values, validateOnBlur]
