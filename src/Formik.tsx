--- conflicted
+++ resolved
@@ -923,25 +923,15 @@
  * Transform Yup ValidationError to a more usable object
  */
 export function yupToFormErrors<Values>(yupError: any): FormikErrors<Values> {
-<<<<<<< HEAD
-  let errors: any = {} as FormikErrors<Values>;
-  if (yupError.inner.length === 0) {
-    return setIn(errors, yupError.path, yupError.message);
-  }
-  for (let err of yupError.inner) {
-    if (!getIn(errors, err.path)) {
-      errors = setIn(errors, err.path, err.message);
-=======
   let errors: FormikErrors<Values> = {};
   if (yupError.inner) {
     if (yupError.inner.length === 0) {
       return setIn(errors, yupError.path, yupError.message);
     }
     for (let err of yupError.inner) {
-      if (!(errors as any)[err.path]) {
+      if (!getIn(errors, err.path)) {
         errors = setIn(errors, err.path, err.message);
       }
->>>>>>> d72cbbf1
     }
   }
   return errors;
