--- conflicted
+++ resolved
@@ -106,12 +106,8 @@
 export function useFormik<Values = object>({
   validateOnChange = true,
   validateOnBlur = true,
-<<<<<<< HEAD
   isInitialValid,
-=======
-  isInitialValid = false,
   enableReinitialize = false,
->>>>>>> 56ce6eda
   ...rest
 }: FormikConfig<Values>) {
   const props = { validateOnChange, validateOnBlur, ...rest };
