import * as React from 'react';
import isEqual from 'react-fast-compare';
import deepmerge from 'deepmerge';
import isPlainObject from 'lodash/isPlainObject';
import {
  FormikConfig,
  FormikErrors,
  FormikState,
  FormikTouched,
  FormikValues,
  FormikProps,
  FieldMetaProps,
  FieldInputProps,
} from './types';
import {
  isFunction,
  isString,
  setIn,
  isEmptyChildren,
  isPromise,
  setNestedObjectValues,
  getActiveElement,
  getIn,
  isObject,
} from './utils';
import { FormikProvider } from './FormikContext';
import invariant from 'tiny-warning';
import { LowPriority, unstable_runWithPriority } from 'scheduler';

type FormikMessage<Values> =
  | { type: 'SUBMIT_ATTEMPT' }
  | { type: 'SUBMIT_FAILURE' }
  | { type: 'SUBMIT_SUCCESS' }
  | { type: 'SET_ISVALIDATING'; payload: boolean }
  | { type: 'SET_ISSUBMITTING'; payload: boolean }
  | { type: 'SET_VALUES'; payload: Values }
  | { type: 'SET_FIELD_VALUE'; payload: { field: string; value?: any } }
  | { type: 'SET_FIELD_TOUCHED'; payload: { field: string; value?: boolean } }
  | { type: 'SET_FIELD_ERROR'; payload: { field: string; value?: string } }
  | { type: 'SET_TOUCHED'; payload: FormikTouched<Values> }
  | { type: 'SET_ERRORS'; payload: FormikErrors<Values> }
  | { type: 'SET_STATUS'; payload: any }
  | {
      type: 'SET_FORMIK_STATE';
      payload: (s: FormikState<Values>) => FormikState<Values>;
    }
  | {
      type: 'RESET_FORM';
      payload: FormikState<Values>;
    };

// State reducer
function formikReducer<Values>(
  state: FormikState<Values>,
  msg: FormikMessage<Values>
) {
  switch (msg.type) {
    case 'SET_VALUES':
      return { ...state, values: msg.payload };
    case 'SET_TOUCHED':
      return { ...state, touched: msg.payload };
    case 'SET_ERRORS':
      if (isEqual(state.errors, msg.payload)) {
        return state;
      }

      return { ...state, errors: msg.payload };
    case 'SET_STATUS':
      return { ...state, status: msg.payload };
    case 'SET_ISSUBMITTING':
      return { ...state, isSubmitting: msg.payload };
    case 'SET_ISVALIDATING':
      return { ...state, isValidating: msg.payload };
    case 'SET_FIELD_VALUE':
      return {
        ...state,
        values: setIn(state.values, msg.payload.field, msg.payload.value),
      };
    case 'SET_FIELD_TOUCHED':
      return {
        ...state,
        touched: setIn(state.touched, msg.payload.field, msg.payload.value),
      };
    case 'SET_FIELD_ERROR':
      return {
        ...state,
        errors: setIn(state.errors, msg.payload.field, msg.payload.value),
      };
    case 'RESET_FORM':
      return { ...state, ...msg.payload };
    case 'SET_FORMIK_STATE':
      return msg.payload(state);
    case 'SUBMIT_ATTEMPT':
      return {
        ...state,
        touched: setNestedObjectValues<FormikTouched<Values>>(
          state.values,
          true
        ),
        isSubmitting: true,
        submitCount: state.submitCount + 1,
      };
    case 'SUBMIT_FAILURE':
      return {
        ...state,
        isSubmitting: false,
      };
    case 'SUBMIT_SUCCESS':
      return {
        ...state,
        isSubmitting: false,
      };
    default:
      return state;
  }
}

// Initial empty states // objects
const emptyErrors: FormikErrors<unknown> = {};
const emptyTouched: FormikTouched<unknown> = {};

// This is an object that contains a map of all registered fields
// and their validate functions
interface FieldRegistry {
  [field: string]: {
    validate: (value: any) => string | Promise<string> | undefined;
  };
}

export function useFormik<Values extends FormikValues = FormikValues>({
  validateOnChange = true,
  validateOnBlur = true,
  validateOnMount = false,
  isInitialValid,
  enableReinitialize = false,
  onSubmit,
  ...rest
}: FormikConfig<Values>) {
  const props = {
    validateOnChange,
    validateOnBlur,
    validateOnMount,
    onSubmit,
    ...rest,
  };
  const initialValues = React.useRef(props.initialValues);
  const initialErrors = React.useRef(props.initialErrors || emptyErrors);
  const initialTouched = React.useRef(props.initialTouched || emptyTouched);
  const initialStatus = React.useRef(props.initialStatus);
  const isMounted = React.useRef<boolean>(false);
  const fieldRegistry = React.useRef<FieldRegistry>({});
  React.useEffect(() => {
    if (__DEV__) {
      invariant(
        typeof isInitialValid === 'undefined',
        'isInitialValid has been deprecated and will be removed in future versions of Formik. Please use initialErrors or validateOnMount instead.'
      );
    }
    // eslint-disable-next-line
  }, []);

  React.useEffect(() => {
    isMounted.current = true;

    return () => {
      isMounted.current = false;
    };
  }, []);

  const [state, dispatch] = React.useReducer<
    React.Reducer<FormikState<Values>, FormikMessage<Values>>
  >(formikReducer, {
    values: props.initialValues,
    errors: props.initialErrors || emptyErrors,
    touched: props.initialTouched || emptyTouched,
    status: props.initialStatus,
    isSubmitting: false,
    isValidating: false,
    submitCount: 0,
  });

  const runValidateHandler = React.useCallback(
    (values: Values, field?: string): Promise<FormikErrors<Values>> => {
      return new Promise((resolve, reject) => {
        const maybePromisedErrors = (props.validate as any)(values, field);
        if (maybePromisedErrors == null) {
          // use loose null check here on purpose
          resolve(emptyErrors);
        } else if (isPromise(maybePromisedErrors)) {
          (maybePromisedErrors as Promise<any>).then(
            errors => {
              resolve(errors || emptyErrors);
            },
            actualException => {
              if (process.env.NODE_ENV !== 'production') {
                console.warn(
                  `Warning: An unhandled error was caught during validation in <Formik validate />`,
                  actualException
                );
              }

              reject(actualException);
            }
          );
        } else {
          resolve(maybePromisedErrors);
        }
      });
    },
    [props.validate]
  );

  /**
   * Run validation against a Yup schema and optionally run a function if successful
   */
  const runValidationSchema = React.useCallback(
    (values: Values, field?: string): Promise<FormikErrors<Values>> => {
      const validationSchema = props.validationSchema;
      const schema = isFunction(validationSchema)
        ? validationSchema(field)
        : validationSchema;
      const promise =
        field && schema.validateAt
          ? schema.validateAt(field, values)
          : validateYupSchema(values, schema);
      return new Promise((resolve, reject) => {
<<<<<<< HEAD
        const validationSchema = props.validationSchema;
        const schema = isFunction(validationSchema)
          ? validationSchema(field)
          : validationSchema;
        const validationSchemaContext = props.validationSchemaContext;
        const schemaContext = isFunction(validationSchemaContext)
          ? validationSchemaContext(values)
          : validationSchemaContext;
        let promise =
          field && schema.validateAt
            ? schema.validateAt(field, values, { context: schemaContext })
            : validateYupSchema(values, schema, undefined, schemaContext);
=======
>>>>>>> f4ff028d
        promise.then(
          () => {
            resolve(emptyErrors);
          },
          (err: any) => {
            // Yup will throw a validation error if validation fails. We catch those and
            // resolve them into Formik errors. We can sniff is something is a Yup error
            // by checking error.name.
            // @see https://github.com/jquense/yup#validationerrorerrors-string--arraystring-value-any-path-string
            if (err.name === 'ValidationError') {
              resolve(yupToFormErrors(err));
            } else {
              // We throw any other errors
              if (process.env.NODE_ENV !== 'production') {
                console.warn(
                  `Warning: An unhandled error was caught during validation in <Formik validationSchema />`,
                  err
                );
              }

              reject(err);
            }
          }
        );
      });
    },
    [props.validationSchema]
  );

  const runSingleFieldLevelValidation = React.useCallback(
    (field: string, value: void | string): Promise<string> => {
      return new Promise(resolve =>
        resolve(fieldRegistry.current[field].validate(value))
      );
    },
    []
  );

  const runFieldLevelValidations = React.useCallback(
    (values: Values): Promise<FormikErrors<Values>> => {
      const fieldKeysWithValidation: string[] = Object.keys(
        fieldRegistry.current
      ).filter(f => isFunction(fieldRegistry.current[f].validate));

      // Construct an array with all of the field validation functions
      const fieldValidations: Promise<string>[] =
        fieldKeysWithValidation.length > 0
          ? fieldKeysWithValidation.map(f =>
              runSingleFieldLevelValidation(f, getIn(values, f))
            )
          : [Promise.resolve('DO_NOT_DELETE_YOU_WILL_BE_FIRED')]; // use special case ;)

      return Promise.all(fieldValidations).then((fieldErrorsList: string[]) =>
        fieldErrorsList.reduce((prev, curr, index) => {
          if (curr === 'DO_NOT_DELETE_YOU_WILL_BE_FIRED') {
            return prev;
          }
          if (curr) {
            prev = setIn(prev, fieldKeysWithValidation[index], curr);
          }
          return prev;
        }, {})
      );
    },
    [runSingleFieldLevelValidation]
  );

  // Run all validations and return the result
  const runAllValidations = React.useCallback(
    (values: Values) => {
      return Promise.all([
        runFieldLevelValidations(values),
        props.validationSchema ? runValidationSchema(values) : {},
        props.validate ? runValidateHandler(values) : {},
      ]).then(([fieldErrors, schemaErrors, validateErrors]) => {
        const combinedErrors = deepmerge.all<FormikErrors<Values>>(
          [fieldErrors, schemaErrors, validateErrors],
          { arrayMerge }
        );
        return combinedErrors;
      });
    },
    [
      props.validate,
      props.validationSchema,
      runFieldLevelValidations,
      runValidateHandler,
      runValidationSchema,
    ]
  );

  // Run validations and dispatching the result as low-priority via rAF.
  //
  // The thinking is that validation as a result of onChange and onBlur
  // should never block user input. Note: This method should never be called
  // during the submission phase because validation prior to submission
  // is actaully high-priority since we absolutely need to guarantee the
  // form is valid before executing props.onSubmit.
  const validateFormWithLowPriority = useEventCallback(
    (values: Values = state.values) => {
      return unstable_runWithPriority(LowPriority, () => {
        return runAllValidations(values).then(combinedErrors => {
          if (!!isMounted.current) {
            dispatch({ type: 'SET_ERRORS', payload: combinedErrors });
          }
          return combinedErrors;
        });
      });
    }
  );

  // Run all validations methods and update state accordingly
  const validateFormWithHighPriority = useEventCallback(
    (values: Values = state.values) => {
      dispatch({ type: 'SET_ISVALIDATING', payload: true });
      return runAllValidations(values).then(combinedErrors => {
        if (!!isMounted.current) {
          dispatch({ type: 'SET_ISVALIDATING', payload: false });
          if (!isEqual(state.errors, combinedErrors)) {
            dispatch({ type: 'SET_ERRORS', payload: combinedErrors });
          }
        }
        return combinedErrors;
      });
    }
  );

  React.useEffect(() => {
    if (validateOnMount && isMounted.current === true) {
      validateFormWithLowPriority(props.initialValues);
    }
  }, [props.initialValues, validateOnMount, validateFormWithLowPriority]);

  const resetForm = React.useCallback(
    (nextState?: Partial<FormikState<Values>>) => {
      const values =
        nextState && nextState.values
          ? nextState.values
          : initialValues.current;
      const errors =
        nextState && nextState.errors
          ? nextState.errors
          : initialErrors.current
          ? initialErrors.current
          : props.initialErrors || {};
      const touched =
        nextState && nextState.touched
          ? nextState.touched
          : initialTouched.current
          ? initialTouched.current
          : props.initialTouched || {};
      const status =
        nextState && nextState.status
          ? nextState.status
          : initialStatus.current
          ? initialStatus.current
          : props.initialStatus;
      initialValues.current = values;
      initialErrors.current = errors;
      initialTouched.current = touched;
      initialStatus.current = status;

      dispatch({
        type: 'RESET_FORM',
        payload: {
          isSubmitting: !!nextState && !!nextState.isSubmitting,
          errors,
          touched,
          status,
          values,
          isValidating: !!nextState && !!nextState.isValidating,
          submitCount:
            !!nextState &&
            !!nextState.submitCount &&
            typeof nextState.submitCount === 'number'
              ? nextState.submitCount
              : 0,
        },
      });
    },
    [props.initialErrors, props.initialStatus, props.initialTouched]
  );

  React.useEffect(() => {
    if (
      enableReinitialize &&
      isMounted.current === true &&
      !isEqual(initialValues.current, props.initialValues)
    ) {
      initialValues.current = props.initialValues;
      resetForm();
    }
  }, [enableReinitialize, props.initialValues, resetForm]);

  React.useEffect(() => {
    if (
      enableReinitialize &&
      isMounted.current === true &&
      !isEqual(initialErrors.current, props.initialErrors)
    ) {
      initialErrors.current = props.initialErrors || emptyErrors;
      dispatch({
        type: 'SET_ERRORS',
        payload: props.initialErrors || emptyErrors,
      });
    }
  }, [enableReinitialize, props.initialErrors]);

  React.useEffect(() => {
    if (
      enableReinitialize &&
      isMounted.current === true &&
      !isEqual(initialTouched.current, props.initialTouched)
    ) {
      initialTouched.current = props.initialTouched || emptyTouched;
      dispatch({
        type: 'SET_TOUCHED',
        payload: props.initialTouched || emptyTouched,
      });
    }
  }, [enableReinitialize, props.initialTouched]);

  React.useEffect(() => {
    if (
      enableReinitialize &&
      isMounted.current === true &&
      !isEqual(initialStatus.current, props.initialStatus)
    ) {
      initialStatus.current = props.initialStatus;
      dispatch({
        type: 'SET_STATUS',
        payload: props.initialStatus,
      });
    }
  }, [enableReinitialize, props.initialStatus, props.initialTouched]);

  const validateField = useEventCallback((name: string) => {
    // This will efficiently validate a single field by avoiding state
    // changes if the validation function is synchronous. It's different from
    // what is called when using validateForm.

    if (isFunction(fieldRegistry.current[name].validate)) {
      const value = getIn(state.values, name);
      const maybePromise = fieldRegistry.current[name].validate(value);
      if (isPromise(maybePromise)) {
        // Only flip isValidating if the function is async.
        dispatch({ type: 'SET_ISVALIDATING', payload: true });
        return maybePromise
          .then((x: any) => x)
          .then((error: string) => {
            dispatch({
              type: 'SET_FIELD_ERROR',
              payload: { field: name, value: error },
            });
            dispatch({ type: 'SET_ISVALIDATING', payload: false });
          });
      } else {
        dispatch({
          type: 'SET_FIELD_ERROR',
          payload: {
            field: name,
            value: maybePromise as string | undefined,
          },
        });
        return Promise.resolve(maybePromise as string | undefined);
      }
    } else {
      return Promise.resolve();
    }
  });

  const registerField = React.useCallback((name: string, { validate }: any) => {
    fieldRegistry.current[name] = {
      validate,
    };
  }, []);

  const unregisterField = React.useCallback((name: string) => {
    delete fieldRegistry.current[name];
  }, []);

  const setTouched = useEventCallback((touched: FormikTouched<Values>) => {
    dispatch({ type: 'SET_TOUCHED', payload: touched });
    return validateOnBlur
      ? validateFormWithLowPriority(state.values)
      : Promise.resolve();
  });

  const setErrors = React.useCallback((errors: FormikErrors<Values>) => {
    dispatch({ type: 'SET_ERRORS', payload: errors });
  }, []);

  const setValues = useEventCallback((values: Values) => {
    dispatch({ type: 'SET_VALUES', payload: values });
    return validateOnChange
      ? validateFormWithLowPriority(values)
      : Promise.resolve();
  });

  const setFieldError = React.useCallback(
    (field: string, value: string | undefined) => {
      dispatch({
        type: 'SET_FIELD_ERROR',
        payload: { field, value },
      });
    },
    []
  );

  const setFieldValue = useEventCallback(
    (field: string, value: any, shouldValidate: boolean = true) => {
      dispatch({
        type: 'SET_FIELD_VALUE',
        payload: {
          field,
          value,
        },
      });
      return validateOnChange && shouldValidate
        ? validateFormWithLowPriority(setIn(state.values, field, value))
        : Promise.resolve();
    }
  );

  const executeChange = React.useCallback(
    (eventOrTextValue: string | React.ChangeEvent<any>, maybePath?: string) => {
      // By default, assume that the first argument is a string. This allows us to use
      // handleChange with React Native and React Native Web's onChangeText prop which
      // provides just the value of the input.
      let field = maybePath;
      let val = eventOrTextValue;
      let parsed;
      // If the first argument is not a string though, it has to be a synthetic React Event (or a fake one),
      // so we handle like we would a normal HTML change event.
      if (!isString(eventOrTextValue)) {
        // If we can, persist the event
        // @see https://reactjs.org/docs/events.html#event-pooling
        if ((eventOrTextValue as React.ChangeEvent<any>).persist) {
          (eventOrTextValue as React.ChangeEvent<any>).persist();
        }
        const {
          type,
          name,
          id,
          value,
          checked,
          outerHTML,
          options,
          multiple,
        } = (eventOrTextValue as React.ChangeEvent<any>).target;

        field = maybePath ? maybePath : name ? name : id;
        if (!field && __DEV__) {
          warnAboutMissingIdentifier({
            htmlContent: outerHTML,
            documentationAnchorLink: 'handlechange-e-reactchangeeventany--void',
            handlerName: 'handleChange',
          });
        }
        val = /number|range/.test(type)
          ? ((parsed = parseFloat(value)), isNaN(parsed) ? '' : parsed)
          : /checkbox/.test(type) // checkboxes
          ? getValueForCheckbox(getIn(state.values, field!), checked, value)
          : !!multiple // <select multiple>
          ? getSelectedValues(options)
          : value;
      }

      if (field) {
        // Set form fields by name
        setFieldValue(field, val);
      }
    },
    [setFieldValue, state.values]
  );

  const handleChange = React.useCallback(
    (
      eventOrPath: string | React.ChangeEvent<any>
    ): void | ((eventOrTextValue: string | React.ChangeEvent<any>) => void) => {
      if (isString(eventOrPath)) {
        return event => executeChange(event, eventOrPath);
      } else {
        executeChange(eventOrPath);
      }
    },
    [executeChange]
  );

  const setFieldTouched = useEventCallback(
    (
      field: string,
      touched: boolean = true,
      shouldValidate: boolean = true
    ) => {
      dispatch({
        type: 'SET_FIELD_TOUCHED',
        payload: {
          field,
          value: touched,
        },
      });
      return validateOnBlur && shouldValidate
        ? validateFormWithLowPriority(state.values)
        : Promise.resolve();
    }
  );

  const executeBlur = React.useCallback(
    (e: any, path?: string) => {
      if (e.persist) {
        e.persist();
      }
      const { name, id, outerHTML } = e.target;
      const field = path ? path : name ? name : id;

      if (!field && __DEV__) {
        warnAboutMissingIdentifier({
          htmlContent: outerHTML,
          documentationAnchorLink: 'handleblur-e-any--void',
          handlerName: 'handleBlur',
        });
      }

      setFieldTouched(field, true);
    },
    [setFieldTouched]
  );

  const handleBlur = React.useCallback(
    (eventOrString: any): void | ((e: any) => void) => {
      if (isString(eventOrString)) {
        return event => executeBlur(event, eventOrString);
      } else {
        executeBlur(eventOrString);
      }
    },
    [executeBlur]
  );

  const setFormikState = React.useCallback(
    (
      stateOrCb:
        | FormikState<Values>
        | ((state: FormikState<Values>) => FormikState<Values>)
    ): void => {
      if (isFunction(stateOrCb)) {
        dispatch({ type: 'SET_FORMIK_STATE', payload: stateOrCb });
      } else {
        dispatch({ type: 'SET_FORMIK_STATE', payload: () => stateOrCb });
      }
    },
    []
  );

  const setStatus = React.useCallback((status: any) => {
    dispatch({ type: 'SET_STATUS', payload: status });
  }, []);

  const setSubmitting = React.useCallback((isSubmitting: boolean) => {
    dispatch({ type: 'SET_ISSUBMITTING', payload: isSubmitting });
  }, []);

  const imperativeMethods = {
    resetForm,

    validateForm: validateFormWithHighPriority,
    validateField,
    setErrors,
    setFieldError,
    setFieldTouched,
    setFieldValue,
    setStatus,
    setSubmitting,
    setTouched,
    setValues,
    setFormikState,
  };

  const executeSubmit = useEventCallback(() => {
    return onSubmit(state.values, imperativeMethods);
  });

  const submitForm = useEventCallback(() => {
    dispatch({ type: 'SUBMIT_ATTEMPT' });
    return validateFormWithHighPriority().then(
      (combinedErrors: FormikErrors<Values>) => {
        const isActuallyValid = Object.keys(combinedErrors).length === 0;
        if (isActuallyValid) {
          const promiseOrUndefined = executeSubmit();
          if (promiseOrUndefined === undefined) {
            return;
          }

          return Promise.resolve(promiseOrUndefined)
            .then(() => {
              if (!!isMounted.current) {
                dispatch({ type: 'SUBMIT_SUCCESS' });
              }
            })
            .catch(_errors => {
              if (!!isMounted.current) {
                dispatch({ type: 'SUBMIT_FAILURE' });
                throw _errors;
              }
            });
        } else if (!!isMounted.current) {
          // ^^^ Make sure Formik is still mounted before calling setState
          dispatch({ type: 'SUBMIT_FAILURE' });
          throw combinedErrors;
        }
        return;
      }
    );
  });

  const handleSubmit = useEventCallback(
    (e?: React.FormEvent<HTMLFormElement>) => {
      if (e && e.preventDefault && isFunction(e.preventDefault)) {
        e.preventDefault();
      }

      if (e && e.stopPropagation && isFunction(e.stopPropagation)) {
        e.stopPropagation();
      }

      // Warn if form submission is triggered by a <button> without a
      // specified `type` attribute during development. This mitigates
      // a common gotcha in forms with both reset and submit buttons,
      // where the dev forgets to add type="button" to the reset button.
      if (__DEV__ && typeof document !== 'undefined') {
        // Safely get the active element (works with IE)
        const activeElement = getActiveElement();
        if (
          activeElement !== null &&
          activeElement instanceof HTMLButtonElement
        ) {
          invariant(
            activeElement.attributes &&
              activeElement.attributes.getNamedItem('type'),
            'You submitted a Formik form using a button with an unspecified `type` attribute.  Most browsers default button elements to `type="submit"`. If this is not a submit button, please add `type="button"`.'
          );
        }
      }

      submitForm();
    }
  );
  const handleReset = useEventCallback(e => {
    if (e && e.preventDefault && isFunction(e.preventDefault)) {
      e.preventDefault();
    }

    if (e && e.stopPropagation && isFunction(e.stopPropagation)) {
      e.stopPropagation();
    }

    if (props.onReset) {
      const maybePromisedOnReset = (props.onReset as any)(
        state.values,
        imperativeMethods
      );

      if (isPromise(maybePromisedOnReset)) {
        (maybePromisedOnReset as Promise<any>).then(resetForm);
      } else {
        resetForm();
      }
    } else {
      resetForm();
    }
  });

  const getFieldMeta = React.useCallback(
    (name: string): FieldMetaProps<any> => {
      return {
        value: getIn(state.values, name),
        error: getIn(state.errors, name),
        touched: !!getIn(state.touched, name),
        initialValue: getIn(initialValues.current, name),
        initialTouched: !!getIn(initialTouched.current, name),
        initialError: getIn(initialErrors.current, name),
      };
    },
    [state.errors, state.touched, state.values]
  );

  const getFieldProps = React.useCallback(
    (nameOrOptions): FieldInputProps<any> => {
      const isAnObject = isObject(nameOrOptions);
      const name = isAnObject ? nameOrOptions.name : nameOrOptions;
      const valueState = getIn(state.values, name);

      const field: FieldInputProps<any> = {
        name,
        value: valueState,
        onChange: handleChange,
        onBlur: handleBlur,
      };
      if (isAnObject) {
        const {
          type,
          value: valueProp, // value is special for checkboxes
          as: is,
          multiple,
        } = nameOrOptions;

        if (type === 'checkbox') {
          if (valueProp === undefined) {
            field.checked = !!valueState;
          } else {
            field.checked = !!(
              Array.isArray(valueState) && ~valueState.indexOf(valueProp)
            );
            field.value = valueProp;
          }
        } else if (type === 'radio') {
          field.checked = valueState === valueProp;
          field.value = valueProp;
        } else if (is === 'select' && multiple) {
          field.value = field.value || [];
          field.multiple = true;
        }
      }
      return field;
    },
    [handleBlur, handleChange, state.values]
  );

  const dirty = React.useMemo(
    () => !isEqual(initialValues.current, state.values),
    [state.values]
  );

  const isValid = React.useMemo(
    () =>
      typeof isInitialValid !== 'undefined'
        ? dirty
          ? state.errors && Object.keys(state.errors).length === 0
          : isInitialValid !== false && isFunction(isInitialValid)
          ? (isInitialValid as (props: FormikConfig<Values>) => boolean)(props)
          : (isInitialValid as boolean)
        : state.errors && Object.keys(state.errors).length === 0,
    [isInitialValid, dirty, state.errors, props]
  );

  const ctx = {
    ...state,
    initialValues: initialValues.current,
    initialErrors: initialErrors.current,
    initialTouched: initialTouched.current,
    initialStatus: initialStatus.current,
    handleBlur,
    handleChange,
    handleReset,
    handleSubmit,
    resetForm,
    setErrors,
    setFormikState,
    setFieldTouched,
    setFieldValue,
    setFieldError,
    setStatus,
    setSubmitting,
    setTouched,
    setValues,
    submitForm,
    validateForm: validateFormWithHighPriority,
    validateField,
    isValid,
    dirty,
    unregisterField,
    registerField,
    getFieldProps,
    getFieldMeta,
    validateOnBlur,
    validateOnChange,
    validateOnMount,
  };

  return ctx;
}

export function Formik<
  Values extends FormikValues = FormikValues,
  ExtraProps = {}
>(props: FormikConfig<Values> & ExtraProps) {
  const formikbag = useFormik<Values>(props);
  const { component, children, render } = props;
  React.useEffect(() => {
    if (__DEV__) {
      invariant(
        !props.render,
        `<Formik render> has been deprecated and will be removed in future versions of Formik. Please use a child callback function instead. To get rid of this warning, replace <Formik render={(props) => ...} /> with <Formik>{(props) => ...}</Formik>`
      );
    }
    // eslint-disable-next-line
  }, []);
  return (
    <FormikProvider value={formikbag}>
      {component
        ? React.createElement(component as any, formikbag)
        : render
        ? render(formikbag)
        : children // children come last, always called
        ? isFunction(children)
          ? (children as (bag: FormikProps<Values>) => React.ReactNode)(
              formikbag as FormikProps<Values>
            )
          : !isEmptyChildren(children)
          ? React.Children.only(children)
          : null
        : null}
    </FormikProvider>
  );
}

function warnAboutMissingIdentifier({
  htmlContent,
  documentationAnchorLink,
  handlerName,
}: {
  htmlContent: string;
  documentationAnchorLink: string;
  handlerName: string;
}) {
  console.warn(
    `Warning: Formik called \`${handlerName}\`, but you forgot to pass an \`id\` or \`name\` attribute to your input:
    ${htmlContent}
    Formik cannot determine which value to update. For more info see https://github.com/jaredpalmer/formik#${documentationAnchorLink}
  `
  );
}

/**
 * Transform Yup ValidationError to a more usable object
 */
export function yupToFormErrors<Values>(yupError: any): FormikErrors<Values> {
  let errors: FormikErrors<Values> = {};
  if (yupError.inner) {
    if (yupError.inner.length === 0) {
      return setIn(errors, yupError.path, yupError.message);
    }
    for (let err of yupError.inner) {
      if (!getIn(errors, err.path)) {
        errors = setIn(errors, err.path, err.message);
      }
    }
  }
  return errors;
}

/**
 * Validate a yup schema.
 */
export function validateYupSchema<T extends FormikValues>(
  values: T,
  schema: any,
  sync: boolean = false,
  context: any = {}
): Promise<Partial<T>> {
  const validateData: FormikValues = prepareDataForValidation(values);
  return schema[sync ? 'validateSync' : 'validate'](validateData, {
    abortEarly: false,
    context: context,
  });
}

/**
 * Recursively prepare values.
 */
export function prepareDataForValidation<T extends FormikValues>(
  values: T
): FormikValues {
  let data: FormikValues = {};
  for (let k in values) {
    if (values.hasOwnProperty(k)) {
      const key = String(k);
      if (Array.isArray(values[key]) === true) {
        data[key] = values[key].map((value: any) => {
          if (Array.isArray(value) === true || isPlainObject(value)) {
            return prepareDataForValidation(value);
          } else {
            return value !== '' ? value : undefined;
          }
        });
      } else if (isPlainObject(values[key])) {
        data[key] = prepareDataForValidation(values[key]);
      } else {
        data[key] = values[key] !== '' ? values[key] : undefined;
      }
    }
  }
  return data;
}

/**
 * deepmerge array merging algorithm
 * https://github.com/KyleAMathews/deepmerge#combine-array
 */
function arrayMerge(target: any[], source: any[], options: any): any[] {
  const destination = target.slice();

  source.forEach(function(e: any, i: number) {
    if (typeof destination[i] === 'undefined') {
      const cloneRequested = options.clone !== false;
      const shouldClone = cloneRequested && options.isMergeableObject(e);
      destination[i] = shouldClone
        ? deepmerge(Array.isArray(e) ? [] : {}, e, options)
        : e;
    } else if (options.isMergeableObject(e)) {
      destination[i] = deepmerge(target[i], e, options);
    } else if (target.indexOf(e) === -1) {
      destination.push(e);
    }
  });
  return destination;
}

/** Return multi select values based on an array of options */
function getSelectedValues(options: any[]) {
  return Array.from(options)
    .filter(el => el.selected)
    .map(el => el.value);
}

/** Return the next value for a checkbox */
function getValueForCheckbox(
  currentValue: string | any[],
  checked: boolean,
  valueProp: any
) {
  // eslint-disable-next-line eqeqeq
  if (valueProp == 'true' || valueProp == 'false') {
    return !!checked;
  }

  if (checked && valueProp) {
    return Array.isArray(currentValue)
      ? currentValue.concat(valueProp)
      : [valueProp];
  }
  if (!Array.isArray(currentValue)) {
    return !currentValue;
  }
  const index = currentValue.indexOf(valueProp);
  if (index < 0) {
    return currentValue;
  }
  return currentValue.slice(0, index).concat(currentValue.slice(index + 1));
}

// React currently throws a warning when using useLayoutEffect on the server.
// To get around it, we can conditionally useEffect on the server (no-op) and
// useLayoutEffect in the browser.
// @see https://gist.github.com/gaearon/e7d97cdf38a2907924ea12e4ebdf3c85
const useIsomorphicLayoutEffect =
  typeof window !== 'undefined' &&
  typeof window.document !== 'undefined' &&
  typeof window.document.createElement !== 'undefined'
    ? React.useLayoutEffect
    : React.useEffect;

function useEventCallback<T extends (...args: any[]) => any>(fn: T): T {
  const ref: any = React.useRef(fn);

  // we copy a ref to the callback scoped to the current state/props on each render
  useIsomorphicLayoutEffect(() => {
    ref.current = fn;
  });

  return React.useCallback(
    (...args: any[]) => ref.current.apply(void 0, args),
    []
  ) as T;
}<|MERGE_RESOLUTION|>--- conflicted
+++ resolved
@@ -219,26 +219,15 @@
       const schema = isFunction(validationSchema)
         ? validationSchema(field)
         : validationSchema;
+      const validationSchemaContext = props.validationSchemaContext;
+      const schemaContext = isFunction(validationSchemaContext)
+        ? validationSchemaContext(values)
+        : validationSchemaContext;
       const promise =
         field && schema.validateAt
-          ? schema.validateAt(field, values)
-          : validateYupSchema(values, schema);
+          ? schema.validateAt(field, values, { context: schemaContext })
+          : validateYupSchema(values, schema, undefined, schemaContext);
       return new Promise((resolve, reject) => {
-<<<<<<< HEAD
-        const validationSchema = props.validationSchema;
-        const schema = isFunction(validationSchema)
-          ? validationSchema(field)
-          : validationSchema;
-        const validationSchemaContext = props.validationSchemaContext;
-        const schemaContext = isFunction(validationSchemaContext)
-          ? validationSchemaContext(values)
-          : validationSchemaContext;
-        let promise =
-          field && schema.validateAt
-            ? schema.validateAt(field, values, { context: schemaContext })
-            : validateYupSchema(values, schema, undefined, schemaContext);
-=======
->>>>>>> f4ff028d
         promise.then(
           () => {
             resolve(emptyErrors);
