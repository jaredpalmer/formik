--- conflicted
+++ resolved
@@ -314,15 +314,10 @@
         activeElement instanceof HTMLButtonElement
       ) {
         warning(
-<<<<<<< HEAD
-          activeElement.attributes &&
-            activeElement.attributes.getNamedItem('type'),
-=======
           !(
             activeElement.attributes &&
             activeElement.attributes.getNamedItem('type')
           ),
->>>>>>> d92421bf
           'You submitted a Formik form using a button with an unspecified `type` attribute.  Most browsers default button elements to `type="submit"`. If this is not a submit button, please add `type="button"`.'
         );
       }
