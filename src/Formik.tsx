--- conflicted
+++ resolved
@@ -571,8 +571,10 @@
         if ((eventOrTextValue as React.ChangeEvent<any>).persist) {
           (eventOrTextValue as React.ChangeEvent<any>).persist();
         }
-        const target = eventOrTextValue.target ? (eventOrTextValue as React.ChangeEvent<any>).target : (eventOrTextValue as React.ChangeEvent<any>).currentTarget;
-        
+        const target = eventOrTextValue.target
+          ? (eventOrTextValue as React.ChangeEvent<any>).target
+          : (eventOrTextValue as React.ChangeEvent<any>).currentTarget;
+
         const {
           type,
           name,
@@ -743,21 +745,12 @@
                 }
               });
             });
-<<<<<<< HEAD
-        } else {
+        } else if (!!isMounted.current) {
           batch(() => {
             // ^^^ Make sure Formik is still mounted before calling setState
-            if (!!isMounted.current) {
-              dispatch({ type: 'SUBMIT_FAILURE' });
-            }
+            dispatch({ type: 'SUBMIT_FAILURE' });
+            throw combinedErrors;
           });
-          return;
-=======
-        } else if (!!isMounted.current) {
-          // ^^^ Make sure Formik is still mounted before calling setState
-          dispatch({ type: 'SUBMIT_FAILURE' });
-          throw combinedErrors;
->>>>>>> ec1d679f
         }
       }
     );
