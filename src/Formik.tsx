--- conflicted
+++ resolved
@@ -43,15 +43,11 @@
   hbCache: {
     [key: string]: (e: any) => void;
   } = {};
-<<<<<<< HEAD
   fields: {
     [field: string]: {
-      reset?: ((nextValues?: any) => void);
       validate?: ((value: any) => string | Promise<void> | undefined);
     };
   };
-=======
->>>>>>> cae17898
 
   constructor(props: FormikConfig<Values> & ExtraProps) {
     super(props);
@@ -62,8 +58,8 @@
       isSubmitting: false,
       submitCount: 0,
     };
+    this.fields = {};
     this.initialValues = props.initialValues || ({} as any);
-
     warning(
       !(props.component && props.render),
       'You should not use <Formik component> and <Formik render> in the same <Formik> component; <Formik render> will be ignored'
@@ -80,7 +76,6 @@
     );
   }
 
-<<<<<<< HEAD
   registerField = (
     name: string,
     fns: {
@@ -95,8 +90,6 @@
     delete this.fields[name];
   };
 
-=======
->>>>>>> cae17898
   componentDidUpdate(prevProps: Readonly<FormikConfig<Values> & ExtraProps>) {
     // If the initialValues change, reset the form
     if (
@@ -511,18 +504,6 @@
       values,
       submitCount: 0,
     });
-<<<<<<< HEAD
-    Object.keys(this.fields).forEach(f => {
-      if (
-        !!this.fields[f] &&
-        !!this.fields[f].reset &&
-        isFunction(this.fields[f].reset)
-      ) {
-        this.fields[f].reset!(values);
-      }
-    });
-=======
->>>>>>> cae17898
   };
 
   handleReset = () => {
@@ -582,9 +563,9 @@
       ...this.state,
       ...this.getFormikActions(),
       ...this.getFormikComputedProps(),
-
-      // FastField needs to communicate with Formik during resets
-
+      // Field needs to communicate with Formik during resets
+      registerField: this.registerField,
+      unregisterField: this.unregisterField,
       handleBlur: this.handleBlur,
       handleChange: this.handleChange,
       handleReset: this.handleReset,
