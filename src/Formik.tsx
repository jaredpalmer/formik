import * as React from 'react';
import isEqual from 'react-fast-compare';
import deepmerge from 'deepmerge';
import {
  FormikConfig,
  FormikErrors,
  FormikState,
  FormikTouched,
  FormikValues,
  FormikProps,
  FieldMetaProps,
  FieldInputProps,
} from './types';
import {
  isFunction,
  isString,
  setIn,
  isEmptyChildren,
  isPromise,
  setNestedObjectValues,
  getActiveElement,
  getIn,
} from './utils';
import { FormikProvider } from './FormikContext';
import invariant from 'tiny-warning';
import { LowPriority, unstable_runWithPriority } from 'scheduler';

// We already used FormikActions. So we'll go all Elm-y, and use Message.
type FormikMessage<Values> =
  | { type: 'SUBMIT_ATTEMPT' }
  | { type: 'SUBMIT_FAILURE' }
  | { type: 'SUBMIT_SUCCESS' }
  | { type: 'SET_ISVALIDATING'; payload: boolean }
  | { type: 'SET_ISSUBMITTING'; payload: boolean }
  | { type: 'SET_VALUES'; payload: Values }
  | { type: 'SET_FIELD_VALUE'; payload: { field: string; value?: any } }
  | { type: 'SET_FIELD_TOUCHED'; payload: { field: string; value?: boolean } }
  | { type: 'SET_FIELD_ERROR'; payload: { field: string; value?: string } }
  | { type: 'SET_TOUCHED'; payload: FormikTouched<Values> }
  | { type: 'SET_ERRORS'; payload: FormikErrors<Values> }
  | { type: 'SET_STATUS'; payload: any }
  | { type: 'SET_FORMIK_STATE'; payload: FormikState<Values> }
  | { type: 'RESET_FORM'; payload: FormikState<Values> };

// State reducer
function formikReducer<Values>(
  state: FormikState<Values>,
  msg: FormikMessage<Values>
) {
  switch (msg.type) {
    case 'SET_VALUES':
      return { ...state, values: msg.payload };
    case 'SET_TOUCHED':
      return { ...state, touched: msg.payload };
    case 'SET_ERRORS':
      return { ...state, errors: msg.payload };
    case 'SET_STATUS':
      return { ...state, status: msg.payload };
    case 'SET_ISSUBMITTING':
      return { ...state, isSubmitting: msg.payload };
    case 'SET_ISVALIDATING':
      return { ...state, isValidating: msg.payload };
    case 'SET_FIELD_VALUE':
      return {
        ...state,
        values: setIn(state.values, msg.payload.field, msg.payload.value),
      };
    case 'SET_FIELD_TOUCHED':
      return {
        ...state,
        touched: setIn(state.touched, msg.payload.field, msg.payload.value),
      };
    case 'SET_FIELD_ERROR':
      return {
        ...state,
        errors: setIn(state.errors, msg.payload.field, msg.payload.value),
      };
    case 'RESET_FORM':
    case 'SET_FORMIK_STATE':
      return { ...state, ...msg.payload };
    case 'SUBMIT_ATTEMPT':
      return {
        ...state,
        touched: setNestedObjectValues<FormikTouched<Values>>(
          state.values,
          true
        ),
        isSubmitting: true,
        submitCount: state.submitCount + 1,
      };
    case 'SUBMIT_FAILURE':
      return {
        ...state,
        isSubmitting: false,
      };
    case 'SUBMIT_SUCCESS':
      return {
        ...state,
        isSubmitting: false,
      };
    default:
      return state;
  }
}

// Initial empty states // objects
const emptyErrors: FormikErrors<any> = {};
const emptyTouched: FormikTouched<any> = {};

// This is an object that contains a map of all registered fields
// and their validate functions
interface FieldRegistry {
  [field: string]: {
    validate: (value: any) => string | Promise<string> | undefined;
  };
}
const emptyFieldRegistry: FieldRegistry = {};

export function useFormik<Values = object>({
  validateOnChange = true,
  validateOnBlur = true,
  isInitialValid,
  enableReinitialize = false,
  onSubmit,
  ...rest
}: FormikConfig<Values>) {
  const props = { validateOnChange, validateOnBlur, onSubmit, ...rest };
  const initialValues = React.useRef(props.initialValues);
  const initialErrors = React.useRef(props.initialErrors || emptyErrors);
  const initialTouched = React.useRef(props.initialTouched || emptyTouched);
  const initialStatus = React.useRef(props.initialStatus);
  const isMounted = React.useRef<boolean>(false);
  const fieldRegistry = React.useRef<FieldRegistry>(emptyFieldRegistry);
  React.useEffect(() => {
    if (process.env.NODE_ENV !== 'production') {
      invariant(
        typeof isInitialValid === 'undefined',
        'isInitialValid has been deprecated and will be removed in future versions of Formik. Please use initialErrors instead.'
      );
    }
  }, [isInitialValid]);

  React.useEffect(() => {
    isMounted.current = true;

    return () => {
      isMounted.current = false;
    };
  }, []);

  const [state, dispatch] = React.useReducer<
    React.Reducer<FormikState<Values>, FormikMessage<Values>>
  >(formikReducer, {
    values: props.initialValues,
    errors: props.initialErrors || {},
    touched: props.initialTouched || {},
    status: props.initialStatus,
    isSubmitting: false,
    isValidating: false,
    submitCount: 0,
  });

  const runValidateHandler = React.useCallback(
    (values: Values, field?: string): Promise<FormikErrors<Values>> => {
      return new Promise(resolve => {
        const maybePromisedErrors = (props.validate as any)(values, field);
        if (maybePromisedErrors === undefined) {
          resolve(emptyErrors);
        } else if (isPromise(maybePromisedErrors)) {
          (maybePromisedErrors as Promise<any>).then(
            () => {
              resolve(emptyErrors);
            },
            errors => {
              resolve(errors);
            }
          );
        } else {
          resolve(maybePromisedErrors);
        }
      });
    },
    [props.validate]
  );

  /**
   * Run validation against a Yup schema and optionally run a function if successful
   */
  const runValidationSchema = React.useCallback(
    (values: Values, field?: string) => {
      return new Promise(resolve => {
        const validationSchema = props.validationSchema;
        const schema = isFunction(validationSchema)
          ? validationSchema(field)
          : validationSchema;
        let promise =
          field && schema.validateAt
            ? schema.validateAt(field, values)
            : validateYupSchema(values, schema);
        promise.then(
          () => {
            resolve(emptyErrors);
          },
          (err: any) => {
            resolve(yupToFormErrors(err));
          }
        );
      });
    },
    [props.validationSchema]
  );

  const runSingleFieldLevelValidation = React.useCallback(
    (field: string, value: void | string): Promise<string> => {
      return new Promise(resolve =>
        resolve(fieldRegistry.current[field].validate(value))
      );
    },
    []
  );

  const runFieldLevelValidations = React.useCallback(
    (values: Values): Promise<FormikErrors<Values>> => {
      const fieldKeysWithValidation: string[] = Object.keys(
        fieldRegistry.current
      ).filter(f => isFunction(fieldRegistry.current[f].validate));

      // Construct an array with all of the field validation functions
      const fieldValidations: Promise<string>[] =
        fieldKeysWithValidation.length > 0
          ? fieldKeysWithValidation.map(f =>
              runSingleFieldLevelValidation(f, getIn(values, f))
            )
          : [Promise.resolve('DO_NOT_DELETE_YOU_WILL_BE_FIRED')]; // use special case ;)

      return Promise.all(fieldValidations).then((fieldErrorsList: string[]) =>
        fieldErrorsList.reduce((prev, curr, index) => {
          if (curr === 'DO_NOT_DELETE_YOU_WILL_BE_FIRED') {
            return prev;
          }
          if (curr) {
            prev = setIn(prev, fieldKeysWithValidation[index], curr);
          }
          return prev;
        }, {})
      );
    },
    [runSingleFieldLevelValidation]
  );

  // Run all validations and return the result
  const runAllValidations = React.useCallback(
    (values: Values) => {
      return Promise.all([
        runFieldLevelValidations(values),
        props.validationSchema ? runValidationSchema(values) : {},
        props.validate ? runValidateHandler(values) : {},
      ]).then(([fieldErrors, schemaErrors, validateErrors]) => {
        const combinedErrors = deepmerge.all<FormikErrors<Values>>(
          [fieldErrors, schemaErrors, validateErrors],
          { arrayMerge }
        );
        return combinedErrors;
      });
    },
    [
      props.validate,
      props.validationSchema,
      runFieldLevelValidations,
      runValidateHandler,
      runValidationSchema,
    ]
  );

  // Run validations and dispatching the result as low-priority via rAF.
  //
  // The thinking is that validation as a result of onChange and onBlur
  // should never block user input. Note: This method should never be called
  // during the submission phase because validation prior to submission
  // is actaully high-priority since we absolutely need to guarantee the
  // form is valid before executing props.onSubmit.
  const validateFormWithLowPriority = React.useCallback(
    (values: Values = state.values) => {
      return unstable_runWithPriority(LowPriority, () => {
        return runAllValidations(values).then(combinedErrors => {
          if (!!isMounted.current) {
            dispatch({ type: 'SET_ERRORS', payload: combinedErrors });
          }
          return combinedErrors;
        });
      });
    },
    [runAllValidations, state.values]
  );

  // Run all validations methods and update state accordingly
  const validateFormWithHighPriority = React.useCallback(
    (values: Values = state.values) => {
      dispatch({ type: 'SET_ISVALIDATING', payload: true });
      return runAllValidations(values).then(combinedErrors => {
        if (!!isMounted.current) {
          dispatch({ type: 'SET_ISVALIDATING', payload: false });
          if (!isEqual(state.errors, combinedErrors)) {
            dispatch({ type: 'SET_ERRORS', payload: combinedErrors });
          }
        }
        return combinedErrors;
      });
    },
    [state.values, state.errors, runAllValidations]
  );

  const resetForm = React.useCallback(
    (nextState?: FormikState<Values>) => {
      const values =
        nextState && nextState.values
          ? nextState.values
          : initialValues.current
          ? initialValues.current
          : props.initialValues;
      const errors =
        nextState && nextState.errors
          ? nextState.values
          : initialErrors.current
          ? initialErrors.current
          : props.initialErrors || {};
      const touched =
        nextState && nextState.touched
          ? nextState.values
          : initialTouched.current
          ? initialTouched.current
          : props.initialTouched || {};
      const status =
        nextState && nextState.status
          ? nextState.status
          : initialStatus.current
          ? initialStatus.current
          : props.initialStatus;
      initialValues.current = values;
      initialErrors.current = errors;
      initialTouched.current = touched;
      initialStatus.current = status;

      dispatch({
        type: 'RESET_FORM',
        payload: {
          isSubmitting: !!nextState && !!nextState.isSubmitting,
          errors,
          touched,
          status,
          values,
          isValidating: !!nextState && !!nextState.isValidating,
          submitCount:
            !!nextState &&
            !!nextState.submitCount &&
            typeof nextState.submitCount === 'number'
              ? nextState.submitCount
              : 0,
        },
      });
    },
    [
      props.initialErrors,
      props.initialStatus,
      props.initialTouched,
      props.initialValues,
    ]
  );

  React.useEffect(() => {
    if (
      enableReinitialize &&
      isMounted.current === true &&
      !isEqual(initialValues.current, props.initialValues)
    ) {
      resetForm();
    }
  }, [enableReinitialize, props.initialValues, resetForm]);

  const validateField = React.useCallback(
    (name: string) => {
      // This will efficiently validate a single field by avoiding state
      // changes if the validation function is synchronous. It's different from
      // what is called when using validateForm.

      if (isFunction(fieldRegistry.current[name].validate)) {
        const value = getIn(state.values, name);
        const maybePromise = fieldRegistry.current[name].validate(value);
        if (isPromise(maybePromise)) {
          // Only flip isValidating if the function is async.
          dispatch({ type: 'SET_ISVALIDATING', payload: true });
          return maybePromise
            .then((x: any) => x, (e: any) => e)
            .then((error: string) => {
              dispatch({
                type: 'SET_FIELD_ERROR',
                payload: { field: name, value: error },
              });
              dispatch({ type: 'SET_ISVALIDATING', payload: false });
            });
        } else {
          dispatch({
            type: 'SET_FIELD_ERROR',
            payload: {
              field: name,
              value: maybePromise as string | undefined,
            },
          });
          return Promise.resolve(maybePromise as string | undefined);
        }
      } else {
        return Promise.resolve();
      }
    },
    [state.values]
  );

  const registerField = React.useCallback((name: string, { validate }: any) => {
    fieldRegistry.current[name] = {
      validate,
    };
  }, []);

  const unregisterField = React.useCallback((name: string) => {
    delete fieldRegistry.current[name];
  }, []);

  const setTouched = React.useCallback(
    (touched: FormikTouched<Values>) => {
      dispatch({ type: 'SET_TOUCHED', payload: touched });
      return validateOnBlur
        ? validateFormWithLowPriority(state.values)
        : Promise.resolve();
    },
    [validateFormWithLowPriority, state.values, validateOnBlur]
  );

  const setErrors = React.useCallback((errors: FormikErrors<Values>) => {
    dispatch({ type: 'SET_ERRORS', payload: errors });
  }, []);

  const setValues = React.useCallback(
    (values: Values) => {
      dispatch({ type: 'SET_VALUES', payload: values });
      return validateOnChange
        ? validateFormWithLowPriority(state.values)
        : Promise.resolve();
    },
    [validateFormWithLowPriority, state.values, validateOnChange]
  );

  const setFieldError = React.useCallback(
    (field: string, value: string | undefined) => {
      dispatch({
        type: 'SET_FIELD_ERROR',
        payload: { field, value },
      });
    },
    []
  );

  const setFieldValue = React.useCallback(
    (field: string, value: any, shouldValidate: boolean = true) => {
      dispatch({
        type: 'SET_FIELD_VALUE',
        payload: {
          field,
          value,
        },
      });
      return validateOnChange && shouldValidate
        ? validateFormWithLowPriority(setIn(state.values, field, value))
        : Promise.resolve();
    },
    [validateFormWithLowPriority, state.values, validateOnChange]
  );

  const handleChange = React.useCallback(
    (
      eventOrPath: string | React.ChangeEvent<any>
    ): void | ((eventOrTextValue: string | React.ChangeEvent<any>) => void) => {
      if (isString(eventOrPath)) {
        return event => executeChange(event, eventOrPath);
      } else {
        executeChange(eventOrPath);
      }

      function executeChange(
        eventOrTextValue: string | React.ChangeEvent<any>,
        maybePath?: string
      ) {
        // By default, assume that the first argument is a string. This allows us to use
        // handleChange with React Native and React Native Web's onChangeText prop which
        // provides just the value of the input.
        let field = maybePath;
        let val = eventOrTextValue;
        let parsed;
        // If the first argument is not a string though, it has to be a synthetic React Event (or a fake one),
        // so we handle like we would a normal HTML change event.
        if (!isString(eventOrTextValue)) {
          // If we can, persist the event
          // @see https://reactjs.org/docs/events.html#event-pooling
          if ((eventOrTextValue as React.ChangeEvent<any>).persist) {
            (eventOrTextValue as React.ChangeEvent<any>).persist();
          }
          const {
            type,
            name,
            id,
            value,
            checked,
            outerHTML,
            options,
            multiple,
          } = (eventOrTextValue as React.ChangeEvent<any>).target;

          field = maybePath ? maybePath : name ? name : id;
          if (!field && process.env.NODE_ENV !== 'production') {
            warnAboutMissingIdentifier({
              htmlContent: outerHTML,
              documentationAnchorLink:
                'handlechange-e-reactchangeeventany--void',
              handlerName: 'handleChange',
            });
          }
          val = /number|range/.test(type)
            ? ((parsed = parseFloat(value)), isNaN(parsed) ? '' : parsed)
            : /checkbox/.test(type) // checkboxes
            ? getValueForCheckbox(getIn(state.values, field!), checked, value)
            : !!multiple // <select multiple>
            ? getSelectedValues(options)
            : value;
        }

        if (field) {
          // Set form fields by name
          setFieldValue(field, val);
        }
      }
    },
<<<<<<< HEAD
    [state.values]
=======
    [setFieldValue]
>>>>>>> 123e3925
  );

  const setFieldTouched = React.useCallback(
    (
      field: string,
      touched: boolean = true,
      shouldValidate: boolean = true
    ) => {
      dispatch({
        type: 'SET_FIELD_TOUCHED',
        payload: {
          field,
          value: touched,
        },
      });
      return validateOnBlur && shouldValidate
        ? validateFormWithLowPriority(state.values)
        : Promise.resolve();
    },
    [validateFormWithLowPriority, state.values, validateOnBlur]
  );

  const handleBlur = React.useCallback(
    (eventOrString: any): void | ((e: any) => void) => {
      if (isString(eventOrString)) {
        return event => executeBlur(event, eventOrString);
      } else {
        executeBlur(eventOrString);
      }

      function executeBlur(e: any, path?: string) {
        if (e.persist) {
          e.persist();
        }
        const { name, id, outerHTML } = e.target;
        const field = path ? path : name ? name : id;

        if (!field && process.env.NODE_ENV !== 'production') {
          warnAboutMissingIdentifier({
            htmlContent: outerHTML,
            documentationAnchorLink: 'handleblur-e-any--void',
            handlerName: 'handleBlur',
          });
        }

        setFieldTouched(field, true);
      }
    },
    [setFieldTouched]
  );

  function setFormikState(
    stateOrCb:
      | FormikState<Values>
      | ((state: FormikState<Values>) => FormikState<Values>)
  ): void {
    if (isFunction(stateOrCb)) {
      dispatch({ type: 'SET_FORMIK_STATE', payload: stateOrCb(state) });
    } else {
      dispatch({ type: 'SET_FORMIK_STATE', payload: stateOrCb });
    }
  }

  const setStatus = React.useCallback((status: any) => {
    dispatch({ type: 'SET_STATUS', payload: status });
  }, []);

  const setSubmitting = React.useCallback((isSubmitting: boolean) => {
    dispatch({ type: 'SET_ISSUBMITTING', payload: isSubmitting });
  }, []);

  const imperativeMethods = {
    resetForm,

    validateForm: validateFormWithHighPriority,
    validateField,
    setErrors,
    setFieldError,
    setFieldTouched,
    setFieldValue,
    setStatus,
    setSubmitting,
    setTouched,
    setValues,
    setFormikState,
  };

  const executeSubmit = React.useCallback(() => {
    return onSubmit(state.values, imperativeMethods);
  }, [imperativeMethods, onSubmit, state.values]);

  const submitForm = React.useCallback(() => {
    dispatch({ type: 'SUBMIT_ATTEMPT' });
    return validateFormWithHighPriority(state.values).then(
      (combinedErrors: FormikErrors<Values>) => {
        const isActuallyValid = Object.keys(combinedErrors).length === 0;
        if (isActuallyValid) {
          Promise.resolve(executeSubmit())
            .then(() => {
              if (!!isMounted.current) {
                dispatch({ type: 'SUBMIT_SUCCESS' });
              }
            })
            .catch(_errors => {
              if (!!isMounted.current) {
                dispatch({ type: 'SUBMIT_FAILURE' });
              }
            });
        } else if (!!isMounted.current) {
          // ^^^ Make sure Formik is still mounted before calling setState
          dispatch({ type: 'SUBMIT_FAILURE' });
        }
      }
    );
  }, [executeSubmit, state.values, validateFormWithHighPriority]);

  const handleSubmit = React.useCallback(
    (e?: React.FormEvent<HTMLFormElement>) => {
      if (e && e.preventDefault && isFunction(e.preventDefault)) {
        e.preventDefault();
      }

      if (e && e.stopPropagation && isFunction(e.stopPropagation)) {
        e.stopPropagation();
      }

      // Warn if form submission is triggered by a <button> without a
      // specified `type` attribute during development. This mitigates
      // a common gotcha in forms with both reset and submit buttons,
      // where the dev forgets to add type="button" to the reset button.
      if (
        process.env.NODE_ENV !== 'production' &&
        typeof document !== 'undefined'
      ) {
        // Safely get the active element (works with IE)
        const activeElement = getActiveElement();
        if (
          activeElement !== null &&
          activeElement instanceof HTMLButtonElement
        ) {
          invariant(
            activeElement.attributes &&
              activeElement.attributes.getNamedItem('type'),
            'You submitted a Formik form using a button with an unspecified `type` attribute.  Most browsers default button elements to `type="submit"`. If this is not a submit button, please add `type="button"`.'
          );
        }
      }

      submitForm();
    },
    [submitForm]
  );
  const handleReset = React.useCallback(() => {
    if (props.onReset) {
      const maybePromisedOnReset = (props.onReset as any)(
        state.values,
        imperativeMethods
      );

      if (isPromise(maybePromisedOnReset)) {
        (maybePromisedOnReset as Promise<any>).then(resetForm);
      } else {
        resetForm();
      }
    } else {
      resetForm();
    }
  }, [imperativeMethods, props.onReset, resetForm, state.values]);

  const getFieldMeta = React.useCallback(
    (name: string) => {
      return {
        value: getIn(state.values, name),
        error: getIn(state.errors, name),
        touched: !!getIn(state.touched, name),
        initialValue: getIn(initialValues.current, name),
        initialTouched: !!getIn(initialTouched.current, name),
        initialError: getIn(initialErrors.current, name),
      };
    },
    [state.errors, state.touched, state.values]
  );

  const getFieldProps = React.useCallback(
    ({
      name,
      type,
      value: _value,
      as: is,
      multiple,
    }): [FieldInputProps<any>, FieldMetaProps<any>] => {
      const value = getIn(state.values, name);

      const field: FieldInputProps<any> = {
        name,
        value,
        onChange: handleChange,
        onBlur: handleBlur,
      };

      if (type === 'checkbox') {
        if (_value === undefined) {
          field.checked = !!value;
        } else {
          field.checked = !!(Array.isArray(value) && ~value.indexOf(_value));
          field.value = _value;
        }
      } else if (type === 'radio') {
        field.checked = value === _value;
        field.value = _value;
      } else if (is === 'select' && multiple) {
        field.value = field.value || [];
        field.multiple = true;
      }
      return [field, getFieldMeta(name)];
    },
    [getFieldMeta, handleBlur, handleChange, state.values]
  );

  const dirty = React.useMemo(
    () => !isEqual(initialValues.current, state.values),
    [state.values]
  );

  const isValid = React.useMemo(
    () =>
      typeof isInitialValid !== 'undefined'
        ? dirty
          ? state.errors && Object.keys(state.errors).length === 0
          : isInitialValid !== false && isFunction(isInitialValid)
          ? (isInitialValid as (props: FormikConfig<Values>) => boolean)(props)
          : (isInitialValid as boolean)
        : state.errors && Object.keys(state.errors).length === 0,
    [isInitialValid, dirty, state.errors, props]
  );

  const ctx = {
    ...state,
    initialValues: initialValues.current,
    initialErrors: initialErrors.current,
    initialTouched: initialTouched.current,
    initialStatus: initialStatus.current,
    handleBlur,
    handleChange,
    handleReset,
    handleSubmit,
    resetForm,
    setErrors,
    setFormikState,
    setFieldTouched,
    setFieldValue,
    setFieldError,
    setStatus,
    setSubmitting,
    setTouched,
    setValues,
    submitForm,
    validateForm: validateFormWithHighPriority,
    validateField,
    isValid,
    dirty,
    unregisterField,
    registerField,
    getFieldProps,
    validateOnBlur,
    validateOnChange,
  };

  return ctx;
}

export function Formik<Values = object, ExtraProps = {}>(
  props: FormikConfig<Values> & ExtraProps
) {
  const formikbag = useFormik<Values>(props);
  const { component, children, render } = props;
  return (
    <FormikProvider value={formikbag}>
      {component
        ? React.createElement(component as any, formikbag)
        : render
        ? render(formikbag)
        : children // children come last, always called
        ? isFunction(children)
          ? (children as ((bag: FormikProps<Values>) => React.ReactNode))(
              formikbag as FormikProps<Values>
            )
          : !isEmptyChildren(children)
          ? React.Children.only(children)
          : null
        : null}
    </FormikProvider>
  );
}

function warnAboutMissingIdentifier({
  htmlContent,
  documentationAnchorLink,
  handlerName,
}: {
  htmlContent: string;
  documentationAnchorLink: string;
  handlerName: string;
}) {
  console.warn(
    `Warning: Formik called \`${handlerName}\`, but you forgot to pass an \`id\` or \`name\` attribute to your input:
    ${htmlContent}
    Formik cannot determine which value to update. For more info see https://github.com/jaredpalmer/formik#${documentationAnchorLink}
  `
  );
}

/**
 * Transform Yup ValidationError to a more usable object
 */
export function yupToFormErrors<Values>(yupError: any): FormikErrors<Values> {
  let errors: FormikErrors<Values> = {};
  if (yupError.inner.length === 0) {
    return setIn(errors, yupError.path, yupError.message);
  }
  for (let err of yupError.inner) {
    if (!(errors as any)[err.path]) {
      errors = setIn(errors, err.path, err.message);
    }
  }
  return errors;
}

/**
 * Validate a yup schema.
 */
export function validateYupSchema<T extends FormikValues>(
  values: T,
  schema: any,
  sync: boolean = false,
  context: any = {}
): Promise<Partial<T>> {
  let validateData: Partial<T> = {};
  for (let k in values) {
    if (values.hasOwnProperty(k)) {
      const key = String(k);
      validateData[key] = values[key] !== '' ? values[key] : undefined;
    }
  }
  return schema[sync ? 'validateSync' : 'validate'](validateData, {
    abortEarly: false,
    context: context,
  });
}

/**
 * deepmerge array merging algorithm
 * https://github.com/KyleAMathews/deepmerge#combine-array
 */
function arrayMerge(target: any[], source: any[], options: any): any[] {
  const destination = target.slice();

  source.forEach(function(e: any, i: number) {
    if (typeof destination[i] === 'undefined') {
      const cloneRequested = options.clone !== false;
      const shouldClone = cloneRequested && options.isMergeableObject(e);
      destination[i] = shouldClone
        ? deepmerge(Array.isArray(e) ? [] : {}, e, options)
        : e;
    } else if (options.isMergeableObject(e)) {
      destination[i] = deepmerge(target[i], e, options);
    } else if (target.indexOf(e) === -1) {
      destination.push(e);
    }
  });
  return destination;
}

/** Return multi select values based on an array of options */
function getSelectedValues(options: any[]) {
  return options.filter(el => el.selected).map(el => el.value);
}

/** Return the next value for a checkbox */
function getValueForCheckbox(
  currentValue: string | any[],
  checked: boolean,
  valueProp: any
) {
  if (valueProp == 'true' || valueProp == 'false') {
    return !!checked;
  }
  if (checked) {
    return Array.isArray(currentValue)
      ? currentValue.concat(valueProp)
      : [valueProp];
  } else {
    if (!Array.isArray(currentValue)) {
      return !!currentValue;
    }
    const index = currentValue.indexOf(valueProp);
    if (index < 0) {
      return currentValue;
    } else {
      return currentValue.slice(0, index).concat(currentValue.slice(index + 1));
    }
  }
}<|MERGE_RESOLUTION|>--- conflicted
+++ resolved
@@ -538,11 +538,7 @@
         }
       }
     },
-<<<<<<< HEAD
-    [state.values]
-=======
-    [setFieldValue]
->>>>>>> 123e3925
+    [state.values, setFieldValue]
   );
 
   const setFieldTouched = React.useCallback(
@@ -927,9 +923,11 @@
   checked: boolean,
   valueProp: any
 ) {
+  // eslint-disable-next-line eqeqeq
   if (valueProp == 'true' || valueProp == 'false') {
     return !!checked;
   }
+
   if (checked) {
     return Array.isArray(currentValue)
       ? currentValue.concat(valueProp)
