import * as React from 'react';
import isEqual from 'react-fast-compare';
import warning from 'warning';
import deepmerge from 'deepmerge';
import { FormikProvider } from './connect';
import {
  FormikActions,
  FormikConfig,
  FormikErrors,
  FormikState,
  FormikTouched,
  FormikValues,
  FormikContext,
} from './types';
import {
  isEmptyChildren,
  isFunction,
  isNaN,
  isPromise,
  isString,
  setIn,
  setNestedObjectValues,
  getActiveElement,
  getIn,
} from './utils';

export class Formik<ExtraProps = {}, Values = object> extends React.Component<
  FormikConfig<Values> & ExtraProps,
  FormikState<any>
> {
  static defaultProps = {
    validateOnChange: true,
    validateOnBlur: true,
    isInitialValid: false,
    enableReinitialize: false,
  };

  initialValues: Values;
  didMount: boolean;
  hcCache: {
    [key: string]: (e: string | React.ChangeEvent<any>) => void;
  } = {};
  hbCache: {
    [key: string]: (e: any) => void;
  } = {};
  fields: {
    [field: string]: {
      validate?: ((value: any) => string | Promise<void> | undefined);
    };
  };

  constructor(props: FormikConfig<Values> & ExtraProps) {
    super(props);
    this.state = {
      values: props.initialValues || ({} as any),
      errors: {},
      touched: {},
      isSubmitting: false,
      isValidating: false,
      submitCount: 0,
    };
    this.didMount = false;
    this.fields = {};
    this.initialValues = props.initialValues || ({} as any);
    warning(
      !(props.component && props.render),
      'You should not use <Formik component> and <Formik render> in the same <Formik> component; <Formik render> will be ignored'
    );

    warning(
      !(props.component && props.children && !isEmptyChildren(props.children)),
      'You should not use <Formik component> and <Formik children> in the same <Formik> component; <Formik children> will be ignored'
    );

    warning(
      !(props.render && props.children && !isEmptyChildren(props.children)),
      'You should not use <Formik render> and <Formik children> in the same <Formik> component; <Formik children> will be ignored'
    );
  }

  registerField = (
    name: string,
    fns: {
      reset?: ((nextValues?: any) => void);
      validate?: ((value: any) => string | Promise<void> | undefined);
    }
  ) => {
    this.fields[name] = fns;
  };

  unregisterField = (name: string) => {
    delete this.fields[name];
  };

  componentDidMount() {
    this.didMount = true;
  }

  componentWillUnmount() {
    // This allows us to prevent setting state on an
    // unmounted component. This can occur if Formik is in a modal, and submission
    // toggles show/hide, and validation of a blur field takes longer than validation
    // before a submit.
    // @see https://github.com/jaredpalmer/formik/issues/597
    // @see https://reactjs.org/blog/2015/12/16/ismounted-antipattern.html
    this.didMount = false;
  }

  componentDidUpdate(prevProps: Readonly<FormikConfig<Values> & ExtraProps>) {
    // If the initialValues change, reset the form
    if (
      this.props.enableReinitialize &&
      !isEqual(prevProps.initialValues, this.props.initialValues)
    ) {
      this.initialValues = this.props.initialValues;
      // @todo refactor to use getDerivedStateFromProps?
      this.resetForm(this.props.initialValues);
    }
  }

  setErrors = (errors: FormikErrors<Values>) => {
    this.setState({ errors });
  };

  setTouched = (touched: FormikTouched<Values>) => {
    this.setState({ touched }, () => {
      if (this.props.validateOnBlur) {
        this.runValidations(this.state.values);
      }
    });
  };

  setValues = (values: FormikValues) => {
    this.setState({ values }, () => {
      if (this.props.validateOnChange) {
        this.runValidations(values);
      }
    });
  };

  setStatus = (status?: any) => {
    this.setState({ status });
  };

  setError = (error: any) => {
    if (process.env.NODE_ENV !== 'production') {
      console.warn(
        `Warning: Formik\'s setError(error) is deprecated and may be removed in future releases. Please use Formik\'s setStatus(status) instead. It works identically. For more info see https://github.com/jaredpalmer/formik#setstatus-status-any--void`
      );
    }
    this.setState({ error });
  };

  setSubmitting = (isSubmitting: boolean) => {
    this.setState({ isSubmitting });
  };

  /**
   * Run field level validation
   */
<<<<<<< HEAD
  runValidationSchema = (values: FormikValues, onSuccess?: Function) => {
    const schema = this.getValidationSchema();
    validateYupSchema(values, schema).then(
      () => {
        this.setState({ errors: {} });
        if (onSuccess) {
          onSuccess();
        }
      },
      (err: any) =>
        this.setState({ errors: yupToFormErrors(err), isSubmitting: false })
    );
=======
  validateField = (field: string) => {
    this.setState({ isValidating: true });
    this.runSingleFieldLevelValidation(
      field,
      getIn(this.state.values, field)
    ).then(error => {
      if (!!error && this.didMount) {
        this.setState({
          errors: setIn(this.state.errors, field, error),
          isValidating: false,
        });
      }
    });
>>>>>>> d74445f5
  };

  runSingleFieldLevelValidation = (
    field: string,
    value: void | string
  ): Promise<string | undefined | PromiseLike<any>> => {
    return new Promise(resolve => resolve(this.fields[field].validate!(value)));
  };

  runFieldLevelValidations(
    values: FormikValues
  ): Promise<FormikErrors<Values>> {
    const fieldKeysWithValidation: string[] = Object.keys(this.fields).filter(
      f =>
        this.fields &&
        this.fields[f] &&
        this.fields[f].validate &&
        isFunction(this.fields[f].validate)
    );

    // Construct an array with all of the field validation functions
    const fieldValidations: Promise<string>[] =
      fieldKeysWithValidation.length > 0
        ? fieldKeysWithValidation.map(
            f =>
              this.runSingleFieldLevelValidation(f, getIn(values, f)).then(
                x => x,
                e => e
              ) // always catch so Promise.all runs each one
          )
        : [Promise.resolve('DO_NOT_DELETE_YOU_WILL_BE_FIRED')]; // use special case ;)

    return Promise.all(fieldValidations).then((fieldErrorsList: string[]) =>
      fieldErrorsList.reduce(
        (prev, curr, index) => {
          if (curr === 'DO_NOT_DELETE_YOU_WILL_BE_FIRED') {
            return prev;
          }
          if (!!curr) {
            prev = setIn(prev, fieldKeysWithValidation[index], curr);
          }
          return prev;
        },
        {} as FormikErrors<Values>
      )
    );
  }

  runValidateHandler(values: FormikValues): Promise<FormikErrors<Values>> {
    return new Promise(resolve => {
      const maybePromisedErrors = (this.props.validate as any)(values);
      if (maybePromisedErrors === undefined) {
        resolve({});
      } else if (isPromise(maybePromisedErrors)) {
        (maybePromisedErrors as Promise<any>).then(
          () => {
            resolve({});
          },
          errors => {
            resolve(errors);
          }
        );
      } else {
        resolve(maybePromisedErrors);
      }
    });
  }

  /**
   * Run validation against a Yup schema and optionally run a function if successful
   */
  runValidationSchema = (values: FormikValues) => {
    return new Promise(resolve => {
      const { validationSchema } = this.props;
      const schema = isFunction(validationSchema)
        ? validationSchema()
        : validationSchema;
      validateYupSchema(values, schema).then(
        () => {
          resolve({});
        },
        (err: any) => {
          resolve(yupToFormErrors(err));
        }
      );
    });
  };

  /**
   * Run all validations methods and update state accordingly
   */
  runValidations = (
    values: FormikValues = this.state.values
  ): Promise<FormikErrors<Values>> => {
    this.setState({ isValidating: true });
    return Promise.all([
      this.runFieldLevelValidations(values),
      this.props.validationSchema ? this.runValidationSchema(values) : {},
      this.props.validate ? this.runValidateHandler(values) : {},
    ]).then(([fieldErrors, schemaErrors, handlerErrors]) => {
      const combinedErrors = deepmerge.all<FormikErrors<Values>>([
        fieldErrors,
        schemaErrors,
        handlerErrors,
      ]);

      if (this.didMount) {
        this.setState({ isValidating: false, errors: combinedErrors });
      }

      return combinedErrors;
    });
  };

  handleChange = (
    eventOrPath: string | React.ChangeEvent<any>
  ): void | ((eventOrTextValue: string | React.ChangeEvent<any>) => void) => {
    // @todo someone make this less disgusting.
    //
    // executeChange is the core of handleChange, we'll use it cache change
    // handlers like Preact's linkState.
    const executeChange = (
      eventOrTextValue: string | React.ChangeEvent<any>,
      maybePath?: string
    ) => {
      // By default, assume that the first argument is a string. This allows us to use
      // handleChange with React Native and React Native Web's onChangeText prop which
      // provides just the value of the input.
      let field = maybePath;
      let val = eventOrTextValue;
      let parsed;
      // If the first argument is not a string though, it has to be a synthetic React Event (or a fake one),
      // so we handle like we would a normal HTML change event.
      if (!isString(eventOrTextValue)) {
        // If we can, persist the event
        // @see https://reactjs.org/docs/events.html#event-pooling
        if ((eventOrTextValue as React.ChangeEvent<any>).persist) {
          (eventOrTextValue as React.ChangeEvent<any>).persist();
        }
        const {
          type,
          name,
          id,
          value,
          checked,
          outerHTML,
        } = (eventOrTextValue as React.ChangeEvent<any>).target;
        field = maybePath ? maybePath : name ? name : id;
        if (!field && process.env.NODE_ENV !== 'production') {
          warnAboutMissingIdentifier({
            htmlContent: outerHTML,
            documentationAnchorLink: 'handlechange-e-reactchangeeventany--void',
            handlerName: 'handleChange',
          });
        }
        val = /number|range/.test(type)
          ? ((parsed = parseFloat(value)), isNaN(parsed) ? '' : parsed)
          : /checkbox/.test(type) ? checked : value;
      }

      if (field) {
        // Set form fields by name
        this.setState(prevState => ({
          ...prevState,
          values: setIn(prevState.values, field!, val),
        }));

        if (this.props.validateOnChange) {
          this.runValidations(setIn(this.state.values, field, val));
        }
      }
    };

    // Actually execute logic above....
    // cache these handlers by key like Preact's linkState does for perf boost
    if (isString(eventOrPath)) {
      return isFunction(this.hcCache[eventOrPath])
        ? this.hcCache[eventOrPath] // return the cached handled
        : (this.hcCache[eventOrPath] = (
            // make a new one
            event: React.ChangeEvent<any> | string
          ) =>
            executeChange(
              event /* string or event, does not matter */,
              eventOrPath /* this is path to the field now */
            ));
    } else {
      executeChange(eventOrPath);
    }
  };

  setFieldValue = (
    field: string,
    value: any,
    shouldValidate: boolean = true
  ) => {
    // Set form field by name
    this.setState(
      prevState => ({
        ...prevState,
        values: setIn(prevState.values, field, value),
      }),
      () => {
        if (this.props.validateOnChange && shouldValidate) {
          this.runValidations(this.state.values);
        }
      }
    );
  };

  handleSubmit = (e: React.FormEvent<HTMLFormElement> | undefined) => {
    if (e && e.preventDefault) {
      e.preventDefault();
    }

    // Warn if form submission is triggered by a <button> without a
    // specified `type` attribute during development. This mitigates
    // a common gotcha in forms with both reset and submit buttons,
    // where the dev forgets to add type="button" to the reset button.
    if (
      process.env.NODE_ENV !== 'production' &&
      typeof document !== 'undefined'
    ) {
      // Safely get the active element (works with IE)
      const activeElement = getActiveElement();
      if (
        activeElement !== null &&
        activeElement instanceof HTMLButtonElement
      ) {
        warning(
          !!(
            activeElement.attributes &&
            activeElement.attributes.getNamedItem('type')
          ),
          'You submitted a Formik form using a button with an unspecified `type` attribute.  Most browsers default button elements to `type="submit"`. If this is not a submit button, please add `type="button"`.'
        );
      }
    }

    this.submitForm();
  };

  submitForm = () => {
    // Recursively set all values to `true`.
    this.setState(prevState => ({
      touched: setNestedObjectValues<FormikTouched<Values>>(
        prevState.values,
        true
      ),
      isSubmitting: true,
      submitCount: prevState.submitCount + 1,
    }));

    return this.runValidations().then(combinedErrors => {
      const isValid = Object.keys(combinedErrors).length === 0;
      if (isValid) {
        this.executeSubmit();
      } else {
        this.setState({ isSubmitting: false });
      }
    });
  };

  executeSubmit = () => {
    const schema = this.getValidationSchema();
    const { values } = this.state;
    const actualizedValues = schema ? schema.cast(values) : values;

    this.props.onSubmit(actualizedValues, this.getFormikActions());
  };

  getValidationSchema = () => {
    const { validationSchema } = this.props;

    return isFunction(validationSchema)
      ? validationSchema(this.getFormikActions())
      : validationSchema;
  };

  handleBlur = (eventOrString: any): void | ((e: any) => void) => {
    const executeBlur = (e: any, path?: string) => {
      if (e.persist) {
        e.persist();
      }
      const { name, id, outerHTML } = e.target;
      const field = path ? path : name ? name : id;

      if (!field && process.env.NODE_ENV !== 'production') {
        warnAboutMissingIdentifier({
          htmlContent: outerHTML,
          documentationAnchorLink: 'handleblur-e-any--void',
          handlerName: 'handleBlur',
        });
      }

      this.setState(prevState => ({
        touched: setIn(prevState.touched, field, true),
      }));

      if (this.props.validateOnBlur) {
        this.runValidations(this.state.values);
      }
    };

    if (isString(eventOrString)) {
      // cache these handlers by key like Preact's linkState does for perf boost
      return isFunction(this.hbCache[eventOrString])
        ? this.hbCache[eventOrString]
        : (this.hbCache[eventOrString] = (event: any) =>
            executeBlur(event, eventOrString));
    } else {
      executeBlur(eventOrString);
    }
  };

  setFieldTouched = (
    field: string,
    touched: boolean = true,
    shouldValidate: boolean = true
  ) => {
    // Set touched field by name
    this.setState(
      prevState => ({
        ...prevState,
        touched: setIn(prevState.touched, field, touched),
      }),
      () => {
        if (this.props.validateOnBlur && shouldValidate) {
          this.runValidations(this.state.values);
        }
      }
    );
  };

  setFieldError = (field: string, message: string) => {
    // Set form field by name
    this.setState(prevState => ({
      ...prevState,
      errors: setIn(prevState.errors, field, message),
    }));
  };

  resetForm = (nextValues?: Values) => {
    const values = nextValues ? nextValues : this.props.initialValues;

    this.initialValues = values;

    this.setState({
      isSubmitting: false,
      isValidating: false,
      errors: {},
      touched: {},
      error: undefined,
      status: undefined,
      values,
      submitCount: 0,
    });
  };

  handleReset = () => {
    if (this.props.onReset) {
      const maybePromisedOnReset = (this.props.onReset as any)(
        this.state.values,
        this.getFormikActions()
      );

      if (isPromise(maybePromisedOnReset)) {
        (maybePromisedOnReset as Promise<any>).then(this.resetForm);
      } else {
        this.resetForm();
      }
    } else {
      this.resetForm();
    }
  };

  setFormikState = (s: any, callback?: (() => void)) =>
    this.setState(s, callback);

  getFormikActions = (): FormikActions<Values> => {
    return {
      resetForm: this.resetForm,
      submitForm: this.submitForm,
      validateForm: this.runValidations,
      validateField: this.validateField,
      setError: this.setError,
      setErrors: this.setErrors,
      setFieldError: this.setFieldError,
      setFieldTouched: this.setFieldTouched,
      setFieldValue: this.setFieldValue,
      setStatus: this.setStatus,
      setSubmitting: this.setSubmitting,
      setTouched: this.setTouched,
      setValues: this.setValues,
      setFormikState: this.setFormikState,
    };
  };

  getFormikComputedProps = () => {
    const { isInitialValid } = this.props;
    const dirty = !isEqual(this.initialValues, this.state.values);
    return {
      dirty,
      isValid: dirty
        ? this.state.errors && Object.keys(this.state.errors).length === 0
        : isInitialValid !== false && isFunction(isInitialValid)
          ? (isInitialValid as (props: this['props']) => boolean)(this.props)
          : (isInitialValid as boolean),
      initialValues: this.initialValues,
    };
  };

  getFormikBag = () => {
    return {
      ...this.state,
      ...this.getFormikActions(),
      ...this.getFormikComputedProps(),
      // Field needs to communicate with Formik during resets
      registerField: this.registerField,
      unregisterField: this.unregisterField,
      handleBlur: this.handleBlur,
      handleChange: this.handleChange,
      handleReset: this.handleReset,
      handleSubmit: this.handleSubmit,
      validateOnChange: this.props.validateOnChange,
      validateOnBlur: this.props.validateOnBlur,
    };
  };

  getFormikContext = (): FormikContext<any> => {
    return {
      ...this.getFormikBag(),
      validationSchema: this.props.validationSchema,
      validate: this.props.validate,
    };
  };

  render() {
    const { component, render, children } = this.props;
    const props = this.getFormikBag();
    const ctx = this.getFormikContext();
    return (
      <FormikProvider value={ctx}>
        {component
          ? React.createElement(component as any, props)
          : render
            ? (render as any)(props)
            : children // children come last, always called
              ? typeof children === 'function'
                ? (children as any)(props)
                : !isEmptyChildren(children)
                  ? React.Children.only(children)
                  : null
              : null}
      </FormikProvider>
    );
  }
}

function warnAboutMissingIdentifier({
  htmlContent,
  documentationAnchorLink,
  handlerName,
}: {
  htmlContent: string;
  documentationAnchorLink: string;
  handlerName: string;
}) {
  console.error(
    `Warning: Formik called \`${handlerName}\`, but you forgot to pass an \`id\` or \`name\` attribute to your input:

    ${htmlContent}

    Formik cannot determine which value to update. For more info see https://github.com/jaredpalmer/formik#${documentationAnchorLink}
  `
  );
}

/**
 * Transform Yup ValidationError to a more usable object
 */
export function yupToFormErrors<Values>(yupError: any): FormikErrors<Values> {
  let errors: any = {} as FormikErrors<Values>;
  for (let err of yupError.inner) {
    if (!errors[err.path]) {
      errors = setIn(errors, err.path, err.message);
    }
  }
  return errors;
}

/**
 * Validate a yup schema.
 */
export function validateYupSchema<T extends FormikValues>(
  values: T,
  schema: any,
  sync: boolean = false,
  context: any = {}
): Promise<Partial<T>> {
  let validateData: Partial<T> = {};
  for (let k in values) {
    if (values.hasOwnProperty(k)) {
      const key = String(k);
      validateData[key] = values[key] !== '' ? values[key] : undefined;
    }
  }
  return schema[sync ? 'validateSync' : 'validate'](validateData, {
    abortEarly: false,
    context: context,
  });
}<|MERGE_RESOLUTION|>--- conflicted
+++ resolved
@@ -158,20 +158,6 @@
   /**
    * Run field level validation
    */
-<<<<<<< HEAD
-  runValidationSchema = (values: FormikValues, onSuccess?: Function) => {
-    const schema = this.getValidationSchema();
-    validateYupSchema(values, schema).then(
-      () => {
-        this.setState({ errors: {} });
-        if (onSuccess) {
-          onSuccess();
-        }
-      },
-      (err: any) =>
-        this.setState({ errors: yupToFormErrors(err), isSubmitting: false })
-    );
-=======
   validateField = (field: string) => {
     this.setState({ isValidating: true });
     this.runSingleFieldLevelValidation(
@@ -185,7 +171,6 @@
         });
       }
     });
->>>>>>> d74445f5
   };
 
   runSingleFieldLevelValidation = (
@@ -259,10 +244,7 @@
    */
   runValidationSchema = (values: FormikValues) => {
     return new Promise(resolve => {
-      const { validationSchema } = this.props;
-      const schema = isFunction(validationSchema)
-        ? validationSchema()
-        : validationSchema;
+      const schema = this.getValidationSchema();
       validateYupSchema(values, schema).then(
         () => {
           resolve({});
