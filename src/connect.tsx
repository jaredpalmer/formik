--- conflicted
+++ resolved
@@ -30,14 +30,7 @@
 
   C.displayName = `FormikConnect(${componentDisplayName})`;
 
-<<<<<<< HEAD
-  return hoistNonReactStatics<
-    React.ComponentType<OuterProps>,
-    React.ComponentType<OuterProps & { formik: FormikContext<Values> }>
-  >(
-=======
   return hoistNonReactStatics(
->>>>>>> fc360958
     C,
     Comp as React.ComponentClass<OuterProps & { formik: FormikContext<Values> }> // cast type to ComponentClass (even if SFC)
   );
