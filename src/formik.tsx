import * as PropTypes from 'prop-types';
import * as React from 'react';
import isEqual from 'lodash.isequal';
<<<<<<< HEAD

import {
  isFunction,
  isObject,
  isPromise,
  isReactNative,
  values,
  setDeep,
=======
import {
  isEmptyChildren,
  isFunction,
  isPromise,
  isReactNative,
  values,
>>>>>>> e40dd9e9
} from './utils';

import warning from 'warning';

/**
 * Values of fields in the form
 */
export interface FormikValues {
  [field: string]: any;
}

/**
 * An object containing error messages whose keys correspond to FormikValues.
 * Should be always be and object of strings, but any is allowed to support i18n libraries.
 */
export type FormikErrors<Values> = { [field in keyof Values]: any };

/**
 * An object containing touched state of the form whose keys correspond to FormikValues.
 */
export type FormikTouched<Values> = { [field in keyof Values]: boolean };

/**
 * Formik state tree
 */
export interface FormikState<Values> {
  /** Form values */
  values: Values;
  /**
   * Top level error, in case you need it
   * @deprecated since 0.8.0
   */
  error?: any;
  /** map of field names to specific error for that field */
  errors: FormikErrors<Values>;
  /** map of field names to whether the field has been touched */
  touched: FormikTouched<Values>;
  /** whether the form is currently submitting */
  isSubmitting: boolean;
  /** Top level status state, in case you need it */
  status?: any;
}

/**
 * Formik computed properties. These are read-only.
 */
export interface FormikComputedProps<Values> {
  /** True if any input has been touched. False otherwise. */
  readonly dirty: boolean;
  /** Result of isInitiallyValid on mount, then whether true values pass validation. */
  readonly isValid: boolean;
  /** initialValues */
  readonly initialValues: Values;
}

/**
 * Formik state helpers
 */
export interface FormikActions<Values> {
  /** Manually set top level status. */
  setStatus: (status?: any) => void;
  /**
   * Manually set top level error
   * @deprecated since 0.8.0
   */
  setError: (e: any) => void;
  /** Manually set errors object */
  setErrors: (errors: FormikErrors<Values>) => void;
  /** Manually set isSubmitting */
  setSubmitting: (isSubmitting: boolean) => void;
  /** Manually set touched object */
  setTouched: (touched: FormikTouched<Values>) => void;
  /** Manually set values object  */
  setValues: (values: Values) => void;
  /** Set value of form field directly */
  setFieldValue: (field: keyof Values, value: any) => void;
  /** Set error message of a form field directly */
  setFieldError: (field: keyof Values, message: string) => void;
  /** Set whether field has been touched directly */
  setFieldTouched: (field: keyof Values, isTouched?: boolean) => void;
  /** Reset form */
  resetForm: (nextValues?: any) => void;
  /** Submit the form imperatively */
  submitForm: () => void;
}

/**
 * Formik form event handlers
 */
export interface FormikHandlers {
  /** Form submit handler */
  handleSubmit: (e: React.FormEvent<HTMLFormElement>) => void;
  /** Classic React change handler, keyed by input name */
  handleChange: (e: React.ChangeEvent<any>) => void;
  /** Mark input as touched */
  handleBlur: (e: any) => void;
  /** Change value of form field directly */
  handleChangeValue: (name: string, value: any) => void;
  /** Reset form event handler  */
  handleReset: () => void;
}

/**
 * Base formik configuration/props shared between the HoC and Component.
 */
export interface FormikSharedConfig {
  /** Tells Formik to validate the form on each input's onChange event */
  validateOnChange?: boolean;
  /** Tells Formik to validate the form on each input's onBlur event */
  validateOnBlur?: boolean;
  /** Tell Formik if initial form values are valid or not on first render */
  isInitialValid?: boolean | ((props: object) => boolean | undefined);
  /** Should Formik reset the form when new initialValues change */
  enableReinitialize?: boolean;
}

/**
 * <Formik /> props
 */
export interface FormikConfig<Values = object> extends FormikSharedConfig {
  /**
   * Initial values of the form
   */
  initialValues: Values;

  /**
   * Submission handler
   */
  onSubmit: (values: Values, formikActions: FormikActions<Values>) => void;

  /**
   * Form component to render
   */
  component?: React.ComponentType<FormikProps<Values> | void>;

  /**
   * Render prop (works like React router's <Route render={props =>} />)
   */
  render?: ((props: FormikProps<Values>) => React.ReactNode);

  /**
   * A Yup Schema or a function that returns a Yup schema
   */
  validationSchema?: any | (() => any);

  /**
   * Validation function. Must return an error object or promise that
   * throws an error object where that object keys map to corresponding value.
   */
  validate?: ((
    values: Values
  ) => void | object | Promise<FormikErrors<Values>>);

  /**
   * React children or child render callback
   */
  children?:
    | ((props: FormikProps<Values>) => React.ReactNode)
    | React.ReactNode;
}

/**
 * State, handlers, and helpers made available to form component or render prop
 * of <Formik/>.
 */
export type FormikProps<Values> = FormikState<Values> &
  FormikActions<Values> &
  FormikHandlers &
  FormikComputedProps<Values>;

export class Formik<
  Props extends FormikConfig<Values> = FormikConfig<Values>,
  Values = object
> extends React.Component<Props, FormikState<any>> {
  static defaultProps = {
    validateOnChange: true,
    validateOnBlur: true,
    isInitialValid: false,
    enableReinitialize: false,
  };

  static propTypes = {
    validateOnChange: PropTypes.bool,
    validateOnBlur: PropTypes.bool,
    isInitialValid: PropTypes.oneOfType([PropTypes.func, PropTypes.bool]),
    initialValues: PropTypes.object,
    onSubmit: PropTypes.func.isRequired,
    validationSchema: PropTypes.oneOfType([PropTypes.func, PropTypes.object]),
    validate: PropTypes.func,
    component: PropTypes.func,
    render: PropTypes.func,
    children: PropTypes.oneOfType([PropTypes.func, PropTypes.node]),
    enableReinitialize: PropTypes.bool,
  };

  static childContextTypes = {
    formik: PropTypes.object,
  };

  initialValues: Values;

  getChildContext() {
    const dirty =
      values<boolean>(this.state.touched).filter(Boolean).length > 0;
    return {
      formik: {
        ...this.state,
        dirty,
        isValid: dirty
          ? this.state.errors && Object.keys(this.state.errors).length === 0
          : this.props.isInitialValid !== false &&
            isFunction(this.props.isInitialValid)
            ? (this.props.isInitialValid as (props: Props) => boolean)(
                this.props
              )
            : (this.props.isInitialValid as boolean),
        handleSubmit: this.handleSubmit,
        handleChange: this.handleChange,
        handleBlur: this.handleBlur,
        handleReset: this.handleReset,
        setStatus: this.setStatus,
        setTouched: this.setTouched,
        setErrors: this.setErrors,
        setError: this.setError,
        setValues: this.setValues,
        setFieldError: this.setFieldError,
        setFieldValue: this.setFieldValue,
        setFieldTouched: this.setFieldTouched,
        setSubmitting: this.setSubmitting,
        resetForm: this.resetForm,
        submitForm: this.submitForm,
        initialValues: this.initialValues,
      },
    };
  }

  constructor(props: Props) {
    super(props);
    this.state = {
      values: props.initialValues || ({} as any),
      errors: {},
      touched: {},
      isSubmitting: false,
    };

    this.initialValues = props.initialValues || ({} as any);
  }

  componentWillReceiveProps(nextProps: Props) {
    // If the initialValues change, reset the form
    if (
      this.props.enableReinitialize &&
      !isEqual(nextProps.initialValues, this.props.initialValues)
    ) {
      this.initialValues = nextProps.initialValues;
      this.resetForm(nextProps.initialValues);
    }
  }

  componentWillMount() {
    warning(
      !(this.props.component && this.props.render),
      'You should not use <Formik component> and <Formik render> in the same <Formik> component; <Formik render> will be ignored'
    );

    warning(
      !(
        this.props.component &&
        this.props.children &&
        !isEmptyChildren(this.props.children)
      ),
      'You should not use <Formik component> and <Formik children> in the same <Formik> component; <Formik children> will be ignored'
    );

    warning(
      !(
        this.props.render &&
        this.props.children &&
        !isEmptyChildren(this.props.children)
      ),
      'You should not use <Formik render> and <Formik children> in the same <Formik> component; <Formik children> will be ignored'
    );
  }

  setErrors = (errors: FormikErrors<Values>) => {
    this.setState({ errors });
  };

  setTouched = (touched: FormikTouched<Values>) => {
    this.setState({ touched }, () => {
      if (this.props.validateOnBlur) {
        this.runValidations(this.state.values);
      }
    });
  };

  setValues = (values: FormikValues) => {
    this.setState({ values }, () => {
      if (this.props.validateOnChange) {
        this.runValidations(values);
      }
    });
  };

  setStatus = (status?: any) => {
    this.setState({ status });
  };

  setError = (error: any) => {
    if (process.env.NODE_ENV !== 'production') {
      console.warn(
        `Warning: Formik\'s setError(error) is deprecated and may be removed in future releases. Please use Formik\'s setStatus(status) instead. It works identically. For more info see https://github.com/jaredpalmer/formik#setstatus-status-any--void`
      );
    }
    this.setState({ error });
  };

  setSubmitting = (isSubmitting: boolean) => {
    this.setState({ isSubmitting });
  };

  /**
   * Run validation against a Yup schema and optionally run a function if successful
   */
  runValidationSchema = (values: FormikValues, onSuccess?: Function) => {
    const { validationSchema } = this.props;
    const schema = isFunction(validationSchema)
      ? validationSchema()
      : validationSchema;
    validateYupSchema(values, schema).then(
      () => {
        this.setState({ errors: {} });
        if (onSuccess) {
          onSuccess();
        }
      },
      (err: any) =>
        this.setState({ errors: yupToFormErrors(err), isSubmitting: false })
    );
  };

  /**
   * Run validations and update state accordingly
   */
  runValidations = (values: FormikValues) => {
    if (this.props.validationSchema) {
      this.runValidationSchema(values);
    }

    if (this.props.validate) {
      const maybePromisedErrors = (this.props.validate as any)(values);
      if (isPromise(maybePromisedErrors)) {
        (maybePromisedErrors as Promise<any>).then(
          () => {
            this.setState({ errors: {} });
          },
          errors => this.setState({ errors, isSubmitting: false })
        );
      } else {
        this.setErrors(maybePromisedErrors as FormikErrors<Values>);
      }
    }
  };

  handleChange = (e: React.ChangeEvent<any>) => {
    if (isReactNative) {
      if (process.env.NODE_ENV !== 'production') {
        console.error(
          `Warning: Formik's handleChange does not work with React Native. Use setFieldValue and within a callback instead. For more info see https://github.com/jaredpalmer/formikhttps://github.com/jaredpalmer/formik#react-native`
        );
      }
      return;
    }
    e.persist();
    const { type, name, id, value, checked, outerHTML } = e.target;
    const field = name ? name : id;
    const val = /number|range/.test(type)
      ? parseFloat(value)
      : /checkbox/.test(type) ? checked : value;

    if (!field && process.env.NODE_ENV !== 'production') {
      warnAboutMissingIdentifier({
        htmlContent: outerHTML,
        documentationAnchorLink: 'handlechange-e-reactchangeeventany--void',
        handlerName: 'handleChange',
      });
    }

    // Set form fields by name
    this.setState(prevState => ({
      ...prevState,
<<<<<<< HEAD
      values: setDeep(field, val, prevState.values),
    }));

    if (this.props.validateOnChange) {
      this.runValidations(setDeep(field, value, this.state.values));
=======
      values: {
        ...(prevState.values as object),
        [field]: val,
      },
    }));

    if (this.props.validateOnChange) {
      this.runValidations({
        ...(this.state.values as object),
        [field]: val,
      } as Object);
>>>>>>> e40dd9e9
    }
  };

  handleChangeValue = (field: string, value: any) => {
    if (process.env.NODE_ENV !== 'production') {
      console.warn(
        `Warning: Formik\'s handleChangeValue is deprecated and may be removed in future releases. Use Formik's setFieldValue(field, value) and setFieldTouched(field, isTouched) instead. React will merge the updates under the hood and avoid a double render. For more info see https://github.com/jaredpalmer/formik#setfieldvalue-field-string-value-any--void`
      );
    }
    // Set touched and form fields by name
    this.setState(prevState => ({
      ...prevState,
<<<<<<< HEAD
      values: setDeep(field, value, prevState.values),
      touched: setDeep(field, true, prevState.touched),
    }));

    this.runValidationSchema(setDeep(field, value, this.state.values));
=======
      values: {
        ...(prevState.values as object),
        [field]: value,
      },
      touched: {
        ...(prevState.touched as object),
        [field]: true,
      },
    }));

    this.runValidationSchema({
      ...(this.state.values as object),
      [field]: value,
    } as object);
>>>>>>> e40dd9e9
  };

  setFieldValue = (field: string, value: any) => {
    // Set form field by name
    this.setState(
      prevState => ({
        ...prevState,
<<<<<<< HEAD
        values: setDeep(field, value, prevState.values),
      }),
      () => {
        if (this.props.validateOnChange) {
          this.runValidations(this.state.values);
=======
        values: {
          ...(prevState.values as object),
          [field]: value,
        },
      }),
      () => {
        if (this.props.validateOnChange) {
          this.runValidations({
            ...(this.state.values as object),
            [field]: value,
          } as object);
>>>>>>> e40dd9e9
        }
      }
    );
  };

  handleSubmit = (e: React.FormEvent<HTMLFormElement>) => {
    e.preventDefault();
    this.submitForm();
  };

  submitForm = () => {
    this.setState({
      touched: touchAllFields<FormikTouched<Values>>(this.state.values),
      isSubmitting: true,
    });

    if (this.props.validate) {
      const maybePromisedErrors =
        (this.props.validate as any)(this.state.values) || {};
      if (isPromise(maybePromisedErrors)) {
        (maybePromisedErrors as Promise<any>).then(
          () => {
            this.setState({ errors: {} });
            this.executeSubmit();
          },
          errors => this.setState({ errors, isSubmitting: false })
        );
        return;
      } else {
        const isValid = Object.keys(maybePromisedErrors).length === 0;
        this.setState({
          errors: maybePromisedErrors as FormikErrors<Values>,
          isSubmitting: isValid,
        });

        // only submit if there are no errors
        if (isValid) {
          this.executeSubmit();
        }
      }
    } else if (this.props.validationSchema) {
      this.runValidationSchema(this.state.values, this.executeSubmit);
    } else {
      this.executeSubmit();
    }
  };

  executeSubmit = () => {
    this.props.onSubmit(this.state.values, {
      resetForm: this.resetForm,
      setError: this.setError,
      setErrors: this.setErrors,
      setFieldError: this.setFieldError,
      setFieldTouched: this.setFieldTouched,
      setFieldValue: this.setFieldValue,
      setStatus: this.setStatus,
      setSubmitting: this.setSubmitting,
      setTouched: this.setTouched,
      setValues: this.setValues,
      submitForm: this.submitForm,
    });
  };

  handleBlur = (e: any) => {
    if (isReactNative) {
      if (process.env.NODE_ENV !== 'production') {
        console.error(
          `Warning: Formik's handleBlur does not work with React Native. Use setFieldTouched(field, isTouched) within a callback instead. For more info see https://github.com/jaredpalmer/formik#setfieldtouched-field-string-istouched-boolean--void`
        );
      }
      return;
    }
    e.persist();
    const { name, id, outerHTML } = e.target;
    const field = name ? name : id;

    if (!field && process.env.NODE_ENV !== 'production') {
      warnAboutMissingIdentifier({
        htmlContent: outerHTML,
        documentationAnchorLink: 'handleblur-e-any--void',
        handlerName: 'handleBlur',
      });
    }

    this.setState(prevState => ({
<<<<<<< HEAD
      touched: setDeep(field, true, prevState.touched),
=======
      touched: { ...(prevState.touched as object), [field]: true },
>>>>>>> e40dd9e9
    }));

    if (this.props.validateOnBlur) {
      this.runValidations(this.state.values);
    }
  };

  setFieldTouched = (field: keyof Values, touched: boolean = true) => {
    // Set touched field by name
    this.setState(
      prevState => ({
        ...prevState,
<<<<<<< HEAD
        touched: setDeep(field, touched, prevState.touched),
=======
        touched: {
          ...(prevState.touched as object),
          [field]: touched,
        },
>>>>>>> e40dd9e9
      }),
      () => {
        if (this.props.validateOnBlur) {
          this.runValidations(this.state.values);
        }
      }
    );
  };

  setFieldError = (field: keyof Values, message: string) => {
    // Set form field by name
    this.setState(prevState => ({
      ...prevState,
<<<<<<< HEAD
      errors: setDeep(field, message, prevState.errors),
=======
      errors: {
        ...(prevState.errors as object),
        [field]: message,
      },
>>>>>>> e40dd9e9
    }));
  };

  resetForm = (nextValues?: Values) => {
    if (nextValues) {
      this.initialValues = nextValues;
    }

    this.setState({
      isSubmitting: false,
      errors: {},
      touched: {},
      error: undefined,
      status: undefined,
      values: nextValues ? nextValues : this.props.initialValues,
    });
  };

  handleReset = () => {
    this.resetForm();
  };

  render() {
    const { component, render, children, isInitialValid } = this.props;
    const dirty =
      values<boolean>(this.state.touched).filter(Boolean).length > 0;
    const props = {
      ...this.state,
      dirty,
      isValid: dirty
        ? this.state.errors && Object.keys(this.state.errors).length === 0
        : isInitialValid !== false && isFunction(isInitialValid)
          ? (isInitialValid as (props: Props) => boolean)(this.props)
          : (isInitialValid as boolean),
      handleBlur: this.handleBlur,
      handleChange: this.handleChange,
      handleReset: this.handleReset,
      handleSubmit: this.handleSubmit,
      initialValues: this.initialValues,
      resetForm: this.resetForm,
      setError: this.setError,
      setErrors: this.setErrors,
      setFieldError: this.setFieldError,
      setFieldTouched: this.setFieldTouched,
      setFieldValue: this.setFieldValue,
      setStatus: this.setStatus,
      setSubmitting: this.setSubmitting,
      setTouched: this.setTouched,
      setValues: this.setValues,
      submitForm: this.submitForm,
    };
    return component
      ? React.createElement(component as any, props)
      : render
        ? (render as any)(props)
        : children // children come last, always called
          ? typeof children === 'function'
            ? (children as (props: FormikProps<any>) => React.ReactNode)(
                props as FormikProps<any>
              )
            : !isEmptyChildren(children) ? React.Children.only(children) : null
          : null;
  }
}

function warnAboutMissingIdentifier({
  htmlContent,
  documentationAnchorLink,
  handlerName,
}: {
  htmlContent: string;
  documentationAnchorLink: string;
  handlerName: string;
}) {
  console.error(
    `Warning: \`${
      handlerName
    }\` has triggered and you forgot to pass an \`id\` or \`name\` attribute to your input:
  
    ${htmlContent}
  
    Formik cannot determine which value to update. For more info see https://github.com/jaredpalmer/formik#${
      documentationAnchorLink
    }
  `
  );
}

/**
 * Transform Yup ValidationError to a more usable object
 */
export function yupToFormErrors<Values>(yupError: any): FormikErrors<Values> {
  let errors = {} as FormikErrors<Values>;
  for (let err of yupError.inner) {
    if (!errors[err.path]) {
      errors = setDeep(err.path, err.message, errors);
    }
  }
  return errors;
}

/**
 * Validate a yup schema.
 */
export function validateYupSchema<T>(
  data: T,
  schema: any,
  context: any = {}
): Promise<void> {
  let validateData: any = {};
  for (let k in data) {
    if (data.hasOwnProperty(k)) {
      const key = String(k);
      validateData[key] =
        (data as any)[key] !== '' ? (data as any)[key] : undefined;
    }
  }
  return schema.validate(validateData, { abortEarly: false, context: context });
}

<<<<<<< HEAD
function setNestedObjectValues(object: any, value: any, response: any = null) {
  response = response === null ? {} : response;

  for (let k of Object.keys(object)) {
    const val = object[k];
    if (isObject(val)) {
      response[k] = {};
      setNestedObjectValues(val, value, response[k]);
    } else {
      response[k] = value;
    }
=======
export function touchAllFields<Values>(fields: Values): FormikTouched<Values> {
  const touched = {} as FormikTouched<Values>;
  for (let k of Object.keys(fields)) {
    touched[k] = true;
>>>>>>> e40dd9e9
  }

  return response;
}

export function touchAllFields<T>(fields: T): FormikTouched {
  return setNestedObjectValues(fields, true);
}

export * from './Field';
export * from './Form';
export * from './withFormik';<|MERGE_RESOLUTION|>--- conflicted
+++ resolved
@@ -1,23 +1,14 @@
 import * as PropTypes from 'prop-types';
 import * as React from 'react';
 import isEqual from 'lodash.isequal';
-<<<<<<< HEAD
-
 import {
   isFunction,
   isObject,
   isPromise,
   isReactNative,
+  isEmptyChildren,
   values,
-  setDeep,
-=======
-import {
-  isEmptyChildren,
-  isFunction,
-  isPromise,
-  isReactNative,
-  values,
->>>>>>> e40dd9e9
+  setDeep
 } from './utils';
 
 import warning from 'warning';
@@ -409,25 +400,11 @@
     // Set form fields by name
     this.setState(prevState => ({
       ...prevState,
-<<<<<<< HEAD
       values: setDeep(field, val, prevState.values),
     }));
 
     if (this.props.validateOnChange) {
       this.runValidations(setDeep(field, value, this.state.values));
-=======
-      values: {
-        ...(prevState.values as object),
-        [field]: val,
-      },
-    }));
-
-    if (this.props.validateOnChange) {
-      this.runValidations({
-        ...(this.state.values as object),
-        [field]: val,
-      } as Object);
->>>>>>> e40dd9e9
     }
   };
 
@@ -440,28 +417,11 @@
     // Set touched and form fields by name
     this.setState(prevState => ({
       ...prevState,
-<<<<<<< HEAD
       values: setDeep(field, value, prevState.values),
       touched: setDeep(field, true, prevState.touched),
     }));
 
     this.runValidationSchema(setDeep(field, value, this.state.values));
-=======
-      values: {
-        ...(prevState.values as object),
-        [field]: value,
-      },
-      touched: {
-        ...(prevState.touched as object),
-        [field]: true,
-      },
-    }));
-
-    this.runValidationSchema({
-      ...(this.state.values as object),
-      [field]: value,
-    } as object);
->>>>>>> e40dd9e9
   };
 
   setFieldValue = (field: string, value: any) => {
@@ -469,25 +429,11 @@
     this.setState(
       prevState => ({
         ...prevState,
-<<<<<<< HEAD
         values: setDeep(field, value, prevState.values),
       }),
       () => {
         if (this.props.validateOnChange) {
           this.runValidations(this.state.values);
-=======
-        values: {
-          ...(prevState.values as object),
-          [field]: value,
-        },
-      }),
-      () => {
-        if (this.props.validateOnChange) {
-          this.runValidations({
-            ...(this.state.values as object),
-            [field]: value,
-          } as object);
->>>>>>> e40dd9e9
         }
       }
     );
@@ -573,11 +519,7 @@
     }
 
     this.setState(prevState => ({
-<<<<<<< HEAD
       touched: setDeep(field, true, prevState.touched),
-=======
-      touched: { ...(prevState.touched as object), [field]: true },
->>>>>>> e40dd9e9
     }));
 
     if (this.props.validateOnBlur) {
@@ -590,14 +532,7 @@
     this.setState(
       prevState => ({
         ...prevState,
-<<<<<<< HEAD
         touched: setDeep(field, touched, prevState.touched),
-=======
-        touched: {
-          ...(prevState.touched as object),
-          [field]: touched,
-        },
->>>>>>> e40dd9e9
       }),
       () => {
         if (this.props.validateOnBlur) {
@@ -611,14 +546,7 @@
     // Set form field by name
     this.setState(prevState => ({
       ...prevState,
-<<<<<<< HEAD
       errors: setDeep(field, message, prevState.errors),
-=======
-      errors: {
-        ...(prevState.errors as object),
-        [field]: message,
-      },
->>>>>>> e40dd9e9
     }));
   };
 
@@ -739,7 +667,6 @@
   return schema.validate(validateData, { abortEarly: false, context: context });
 }
 
-<<<<<<< HEAD
 function setNestedObjectValues(object: any, value: any, response: any = null) {
   response = response === null ? {} : response;
 
@@ -751,12 +678,6 @@
     } else {
       response[k] = value;
     }
-=======
-export function touchAllFields<Values>(fields: Values): FormikTouched<Values> {
-  const touched = {} as FormikTouched<Values>;
-  for (let k of Object.keys(fields)) {
-    touched[k] = true;
->>>>>>> e40dd9e9
   }
 
   return response;
