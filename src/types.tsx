--- conflicted
+++ resolved
@@ -245,16 +245,11 @@
 /**
  * State, handlers, and helpers made available to Formik's primitive components through context.
  */
-<<<<<<< HEAD
-export type FormikContext<Values> = FormikProps<Values> &
+export type FormikContextType<Values> = FormikProps<Values> &
   Pick<
     FormikConfig<Values>,
     'validate' | 'validationSchema' | 'validationSchemaContext'
   >;
-=======
-export type FormikContextType<Values> = FormikProps<Values> &
-  Pick<FormikConfig<Values>, 'validate' | 'validationSchema'>;
->>>>>>> f4ff028d
 
 export interface SharedRenderProps<T> {
   /**
