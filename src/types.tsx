--- conflicted
+++ resolved
@@ -223,24 +223,11 @@
   FormikActions<Values> &
   FormikHandlers &
   FormikComputedProps<Values> &
-  FormikRegistration<Values>;
+  FormikRegistration;
 
 /** Internal Formik registration methods that get passed down as props */
-<<<<<<< HEAD
-export interface FormikRegistration<Values> {
-  registerField(
-    name: string,
-    fns: {
-      validate?: ((
-        value: any,
-        formikBag?: FormikProps<Values>
-      ) => string | Function | Promise<void> | undefined);
-    }
-  ): void;
-=======
 export interface FormikRegistration {
   registerField(name: string, Comp: React.Component<any>): void;
->>>>>>> 348f44a3
   unregisterField(name: string): void;
 }
 
