--- conflicted
+++ resolved
@@ -108,11 +108,10 @@
 export const isPromise = (value: any): boolean =>
   isObject(value) && isFunction(value.then);
 
-<<<<<<< HEAD
 /** @private is running in React Native? */
 export const isReactNative =
   typeof navigator === 'object' && navigator.product === 'ReactNative';
-=======
+
 /**
  * Same as document.activeElement but wraps in a try-catch block. In IE it is
  * not safe to call document.activeElement if there is nothing focused.
@@ -134,5 +133,4 @@
   } catch (e) {
     return doc.body;
   }
-}
->>>>>>> 83aa2574
+}