--- conflicted
+++ resolved
@@ -78,7 +78,7 @@
 /** @private is the given object a Function? */
 export const isFunction = (obj: any) => 'function' === typeof obj;
 
-<<<<<<< HEAD
+
 /** @private is the given object an Object? */
 export const isObject = (obj: any) => obj !== null && typeof obj === 'object';
 
@@ -87,7 +87,6 @@
  * see https://stackoverflow.com/questions/10834796/validate-that-a-string-is-a-positive-integer
 */
 export const isInteger = (obj: any) => String(Math.floor(Number(obj))) === obj;
-=======
+
 export const isEmptyChildren = (children: any) =>
-  React.Children.count(children) === 0;
->>>>>>> e40dd9e9
+  React.Children.count(children) === 0;