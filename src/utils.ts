--- conflicted
+++ resolved
@@ -105,11 +105,7 @@
   React.Children.count(children) === 0;
 
 /** @private is the given object/value a promise? */
-<<<<<<< HEAD
 export const isPromise = (value: any): value is PromiseLike<any> =>
-  isObject(value) && isFunction(value.then);
-=======
-export const isPromise = (value: any): boolean =>
   isObject(value) && isFunction(value.then);
 
 /**
@@ -133,5 +129,4 @@
   } catch (e) {
     return doc.body;
   }
-}
->>>>>>> 8fba3e0c
+}