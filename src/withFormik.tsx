import hoistNonReactStatics from 'hoist-non-react-statics';
import * as React from 'react';
import { Formik } from './Formik';
import {
  FormikActions,
  FormikProps,
  FormikSharedConfig,
  FormikValues,
} from './types';
import { isFunction } from './utils';

/**
 * State, handlers, and helpers injected as props into the wrapped form component.
 * Used with withFormik()
 *
 * @deprecated  Use `OuterProps & FormikProps<Values>` instead.
 */
export type InjectedFormikProps<Props, Values> = Props & FormikProps<Values>;

/**
 * Formik actions + { props }
 */
export type FormikBag<P, V> = { props: P } & FormikActions<V>;

/**
 * withFormik() configuration options. Backwards compatible.
 */
export interface WithFormikConfig<
  Props,
  Values extends FormikValues = FormikValues,
  DeprecatedPayload = Values
> extends FormikSharedConfig {
  /**
   * Set the display name of the component. Useful for React DevTools.
   */
  displayName?: string;

  /**
   * Submission handler
   */
  handleSubmit: (values: Values, formikBag: FormikBag<Props, Values>) => void;

  /**
   * Map props to the form values
   */
  mapPropsToValues?: (props: Props) => Values;

  /**
   * @deprecated in 0.9.0 (but needed to break TS types)
   */
  mapValuesToPayload?: (values: Values) => DeprecatedPayload;

  /**
   * A Yup Schema or a function that returns a Yup schema
   */
  validationSchema?: any | ((props: Props) => any);

  /**
   * Validation function. Must return an error object or promise that
   * throws an error object where that object keys map to corresponding value.
   */
  validate?: (values: Values, props: Props) => void | object | Promise<any>;
}

export type CompositeComponent<P> =
  | React.ComponentClass<P>
  | React.StatelessComponent<P>;

export interface ComponentDecorator<TOwnProps, TMergedProps> {
  (component: CompositeComponent<TMergedProps>): React.ComponentType<TOwnProps>;
}

export interface InferableComponentDecorator<TOwnProps> {
  <T extends CompositeComponent<TOwnProps>>(component: T): T;
}

/**
 * A public higher-order component to access the imperative API
 */
export function withFormik<
  OuterProps,
  Values extends FormikValues,
  Payload = Values
>({
  mapPropsToValues = (vanillaProps: OuterProps): Values => {
    let val: Values = {} as Values;
    for (let k in vanillaProps) {
      if (
        vanillaProps.hasOwnProperty(k) &&
        typeof vanillaProps[k] !== 'function'
      ) {
        val[k] = vanillaProps[k];
      }
    }
    return val as Values;
  },
  ...config
}: WithFormikConfig<OuterProps, Values, Payload>): ComponentDecorator<
  OuterProps,
  OuterProps & FormikProps<Values>
> {
  return function createFormik(
    Component: CompositeComponent<OuterProps & FormikProps<Values>>
  ): React.ComponentClass<OuterProps> {
    const componentDisplayName =
      Component.displayName ||
      Component.name ||
      (Component.constructor && Component.constructor.name) ||
      'Component';
    /**
     * We need to use closures here for to provide the wrapped component's props to
     * the respective withFormik config methods.
     */
<<<<<<< HEAD
    class C extends React.Component<Props, {}> {
      component: any;

=======
    class C extends React.Component<OuterProps, {}> {
>>>>>>> 25c0bb54
      static displayName = `WithFormik(${componentDisplayName})`;


      validate = (values: Values): void | object | Promise<any> => {
        return config.validate!(values, this.props);
      };

      validationSchema = () => {
        return isFunction(config.validationSchema)
          ? config.validationSchema!(this.props)
          : config.validationSchema;
      };

      handleSubmit = (values: Values, actions: FormikActions<Values>) => {
        return config.handleSubmit(values, {
          ...actions,
          props: this.props,
        });
      };

      /**
       * Just avoiding a render callback for perf here
       */
      renderFormComponent = (formikProps: FormikProps<Values>) => {
        return <Component {...this.props} {...formikProps} />;
      };

      render() {
        return (
          <Formik
            ref={(e) => this.component = e}
            {...this.props as any}
            {...config}
            validate={config.validate && this.validate}
            validationSchema={config.validationSchema && this.validationSchema}
            initialValues={mapPropsToValues(this.props)}
            onSubmit={this.handleSubmit as any}
            render={this.renderFormComponent}
          />
        );
      }

      getComponent(): Formik | undefined {
        return this.component;
      }
    }

    return hoistNonReactStatics<OuterProps, OuterProps & FormikProps<Values>>(
      C,
      Component as React.ComponentClass<OuterProps & FormikProps<Values>> // cast type to ComponentClass (even if SFC)
    ) as React.ComponentClass<OuterProps>;
  };
}<|MERGE_RESOLUTION|>--- conflicted
+++ resolved
@@ -111,15 +111,10 @@
      * We need to use closures here for to provide the wrapped component's props to
      * the respective withFormik config methods.
      */
-<<<<<<< HEAD
-    class C extends React.Component<Props, {}> {
+
+    class C extends React.Component<OuterProps, {}> {
       component: any;
-
-=======
-    class C extends React.Component<OuterProps, {}> {
->>>>>>> 25c0bb54
       static displayName = `WithFormik(${componentDisplayName})`;
-
 
       validate = (values: Values): void | object | Promise<any> => {
         return config.validate!(values, this.props);
