import hoistNonReactStatics from 'hoist-non-react-statics';
import * as React from 'react';
import { Formik } from './Formik';
import {
  FormikActions,
  FormikComputedProps,
  FormikHandlers,
  FormikProps,
  FormikSharedConfig,
  FormikState,
  FormikValues,
} from './types';
import { isFunction } from './utils';

/**
 * State, handlers, and helpers injected as props into the wrapped form component.
 * Used with withFormik()
 */
export type InjectedFormikProps<Props, Values> = Props &
  FormikState<Values> &
  FormikActions<Values> &
  FormikHandlers &
  FormikComputedProps<Values>;

/**
 * Formik actions + { props }
 */
export type FormikBag<P, V> = { props: P } & FormikActions<V>;

/**
 * withFormik() configuration options. Backwards compatible.
 */
export interface WithFormikConfig<
  Props,
  Values extends FormikValues = FormikValues,
  DeprecatedPayload = Values
> extends FormikSharedConfig {
  /**
   * Set the display name of the component. Useful for React DevTools.
   */
  displayName?: string;

  /**
   * Submission handler
   */
  handleSubmit: (values: Values, formikBag: FormikBag<Props, Values>) => void;

  /**
   * Map props to the form values
   */
  mapPropsToValues?: (props: Props) => Values;

  /**
   * @deprecated in 0.9.0 (but needed to break TS types)
   */
  mapValuesToPayload?: (values: Values) => DeprecatedPayload;

  /**
   * A Yup Schema or a function that returns a Yup schema
   */
  validationSchema?: any | ((props: Props) => any);

  /**
   * Validation function. Must return an error object or promise that
   * throws an error object where that object keys map to corresponding value.
   */
  validate?: (values: Values, props: Props) => void | object | Promise<any>;
}

export type CompositeComponent<P> =
  | React.ComponentClass<P>
  | React.StatelessComponent<P>;

export interface ComponentDecorator<TOwnProps, TMergedProps> {
  (component: CompositeComponent<TMergedProps>): React.ComponentType<TOwnProps>;
}

export interface InferableComponentDecorator<TOwnProps> {
  <T extends CompositeComponent<TOwnProps>>(component: T): T;
}

/**
 * A public higher-order component to access the imperative API
 */
export function withFormik<
  Props,
  Values extends FormikValues,
  Payload = Values
>({
  mapPropsToValues = (vanillaProps: Props): Values => {
    let val: Values = {} as Values;
    for (let k in vanillaProps) {
      if (
        vanillaProps.hasOwnProperty(k) &&
        typeof vanillaProps[k] !== 'function'
      ) {
        val[k] = vanillaProps[k];
      }
    }
    return val as Values;
  },
  ...config
}: WithFormikConfig<Props, Values, Payload>): ComponentDecorator<
  Props,
  InjectedFormikProps<Props, Values>
> {
  return function createFormik(
    Component: CompositeComponent<InjectedFormikProps<Props, Values>>
  ): React.ComponentClass<Props> {
    const componentDisplayName =
      Component.displayName ||
      Component.name ||
      (Component.constructor && Component.constructor.name) ||
      'Component';
    /**
     * We need to use closures here for to provide the wrapped component's props to
     * the respective withFormik config methods.
     */
    class C extends React.Component<Props, {}> {
<<<<<<< HEAD

      component: any;
=======
      static displayName = `WithFormik(${componentDisplayName})`;
>>>>>>> 254e1876

      validate = (values: Values): void | object | Promise<any> => {
        return config.validate!(values, this.props);
      };

      validationSchema = () => {
        return isFunction(config.validationSchema)
          ? config.validationSchema!(this.props)
          : config.validationSchema;
      };

      handleSubmit = (values: Values, actions: FormikActions<Values>) => {
        return config.handleSubmit(values, {
          ...actions,
          props: this.props,
        });
      };

      /**
       * Just avoiding a render callback for perf here
       */
      renderFormComponent = (formikProps: FormikProps<Values>) => {
        return <Component {...this.props} {...formikProps} />;
      };

      render() {
        return (
          <Formik
            ref={(e) => {this.component = e;}}
            {...this.props as any}
            {...config}
            validate={config.validate && this.validate}
            validationSchema={config.validationSchema && this.validationSchema}
            initialValues={mapPropsToValues(this.props)}
            onSubmit={this.handleSubmit as any}
            render={this.renderFormComponent}
          />
        );
      }

      getComponent(): Formik | undefined {
        return this.component || null;
      }
    }

    return hoistNonReactStatics<Props, InjectedFormikProps<Props, Values>>(
      C,
      Component as React.ComponentClass<InjectedFormikProps<Props, Values>> // cast type to ComponentClass (even if SFC)
    ) as React.ComponentClass<Props>;
  };
}<|MERGE_RESOLUTION|>--- conflicted
+++ resolved
@@ -117,12 +117,10 @@
      * the respective withFormik config methods.
      */
     class C extends React.Component<Props, {}> {
-<<<<<<< HEAD
+      component: any;
 
-      component: any;
-=======
       static displayName = `WithFormik(${componentDisplayName})`;
->>>>>>> 254e1876
+
 
       validate = (values: Values): void | object | Promise<any> => {
         return config.validate!(values, this.props);
@@ -151,7 +149,7 @@
       render() {
         return (
           <Formik
-            ref={(e) => {this.component = e;}}
+            ref={(e) => this.component = e}
             {...this.props as any}
             {...config}
             validate={config.validate && this.validate}
@@ -164,7 +162,7 @@
       }
 
       getComponent(): Formik | undefined {
-        return this.component || null;
+        return this.component;
       }
     }
 
