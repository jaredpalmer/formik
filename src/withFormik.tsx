import * as React from 'react';

import {
  Formik,
  FormikActions,
  FormikComputedProps,
  FormikHandlers,
  FormikProps,
  FormikSharedConfig,
  FormikState,
  FormikValues,
} from './Formik';

import hoistNonReactStatics from 'hoist-non-react-statics';
import { isFunction } from './utils';

/**
 * State, handlers, and helpers injected as props into the wrapped form component.
 * Used with withFormik()
 */
export type InjectedFormikProps<Props, Values> = Props &
  FormikState<Values> &
  FormikActions<Values> &
  FormikHandlers &
  FormikComputedProps<Values>;

/**
 * Formik actions + { props }
 */
export type FormikBag<P, V> = { props: P } & FormikActions<V>;

/**
 * withFormik() configuration options. Backwards compatible.
 */
export interface WithFormikConfig<
  Props,
  Values extends FormikValues = FormikValues,
  DeprecatedPayload = Values
> extends FormikSharedConfig {
  /**
   * Set the display name of the component. Useful for React DevTools.
   */
  displayName?: string;

  /**
   * Submission handler
   */
  handleSubmit: (values: Values, formikBag: FormikBag<Props, Values>) => void;

  /**
   * Map props to the form values
   */
  mapPropsToValues?: (props: Props) => Values;

  /**
   * @deprecated in 0.9.0 (but needed to break TS types)
   */
  mapValuesToPayload?: (values: Values) => DeprecatedPayload;

  /**
   * A Yup Schema or a function that returns a Yup schema
   */
  validationSchema?: any | ((props: Props) => any);

  /**
   * Validation function. Must return an error object or promise that
   * throws an error object where that object keys map to corresponding value.
   */
  validate?: (values: Values, props: Props) => void | object | Promise<any>;
}

export type CompositeComponent<P> =
  | React.ComponentClass<P>
  | React.StatelessComponent<P>;

export interface ComponentDecorator<TOwnProps, TMergedProps> {
  (component: CompositeComponent<TMergedProps>): React.ComponentType<TOwnProps>;
}

export interface InferableComponentDecorator<TOwnProps> {
  <T extends CompositeComponent<TOwnProps>>(component: T): T;
}

/**
 * A public higher-order component to access the imperative API
 */
export function withFormik<
  Props,
  Values extends FormikValues,
  Payload = Values
>({
  mapPropsToValues = (vanillaProps: Props): Values => {
    let val: Values = {} as Values;
    for (let k in vanillaProps) {
      if (
        vanillaProps.hasOwnProperty(k) &&
        typeof vanillaProps[k] !== 'function'
      ) {
        val[k] = vanillaProps[k];
      }
    }
    return val as Values;
  },
  ...config
}: WithFormikConfig<Props, Values, Payload>): ComponentDecorator<
  Props,
  InjectedFormikProps<Props, Values>
> {
  return function createFormik(
    Component: CompositeComponent<InjectedFormikProps<Props, Values>>
  ): React.ComponentClass<Props> {
    /**
     * We need to use closures here for to provide the wrapped component's props to
     * the respective withFormik config methods.
     */
    class C extends React.Component<Props, {}> {

      component: any;

      validate = (values: Values): void | object | Promise<any> => {
        return config.validate!(values, this.props);
      };

      validationSchema = () => {
        return isFunction(config.validationSchema)
          ? config.validationSchema!(this.props)
          : config.validationSchema;
      };

      handleSubmit = (values: Values, actions: FormikActions<Values>) => {
        return config.handleSubmit(values, {
          ...actions,
          props: this.props,
        });
      };

      /**
       * Just avoiding a render callback for perf here
       */
      renderFormComponent = (formikProps: FormikProps<Values>) => {
        return <Component {...this.props} {...formikProps} />;
      };

      render() {
        return (
          <Formik
<<<<<<< HEAD
            ref={(e) => {this.component = e;}}
            {...this.props}
=======
            {...this.props as any}
>>>>>>> a69cf907
            {...config}
            validate={config.validate && this.validate}
            validationSchema={config.validationSchema && this.validationSchema}
            initialValues={mapPropsToValues(this.props)}
            onSubmit={this.handleSubmit as any}
            render={this.renderFormComponent}
          />
        );
      }

      getComponent(): Formik | undefined {
        return this.component || null;
      }
    }

    return hoistNonReactStatics<Props, InjectedFormikProps<Props, Values>>(
      C as any,
      Component as React.ComponentClass<InjectedFormikProps<Props, Values>> // cast type to ComponentClass (even if SFC)
    ) as React.ComponentClass<Props>;
  };
}<|MERGE_RESOLUTION|>--- conflicted
+++ resolved
@@ -144,12 +144,8 @@
       render() {
         return (
           <Formik
-<<<<<<< HEAD
             ref={(e) => {this.component = e;}}
-            {...this.props}
-=======
             {...this.props as any}
->>>>>>> a69cf907
             {...config}
             validate={config.validate && this.validate}
             validationSchema={config.validationSchema && this.validationSchema}
