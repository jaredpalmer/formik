--- conflicted
+++ resolved
@@ -1,10 +1,6 @@
 import * as React from 'react';
 import * as ReactDOM from 'react-dom';
-<<<<<<< HEAD
-import * as yup from 'yup';
-=======
 import * as Yup from 'yup';
->>>>>>> 30adbc1f
 import { Formik, FormikProps } from '../src';
 import { shallow, mount } from '@pisano/enzyme';
 import { sleep, noop, getYupFakeSchema } from './testHelpers';
@@ -1192,8 +1188,8 @@
 
   it('should execute yup transform onSubmit', done => {
     const defaultValue: string = 'yay';
-    const validationSchema = yup.object().shape({
-      opensource: yup.string().transform(function(value: string) {
+    const validationSchema = Yup.object().shape({
+      opensource: Yup.string().transform(function(value: string) {
         return value ? value.toUpperCase() : value;
       }),
     });
