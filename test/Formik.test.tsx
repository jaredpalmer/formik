import * as React from 'react';
<<<<<<< HEAD
import { Formik, FormikProps, FormikConfig } from '../src';
import { shallow, mount } from 'enzyme';
=======
import { Formik, FormikProps } from '../src';
import { shallow, mount } from '@pisano/enzyme';
>>>>>>> 7d2b15bf
import { sleep, noop } from './testHelpers';

jest.spyOn(global.console, 'error');

interface Values {
  name: string;
}

const Form: React.SFC<FormikProps<Values>> = ({
  values,
  touched,
  handleSubmit,
  handleChange,
  handleBlur,
  status,
  errors,
  isSubmitting,
}) => {
  return (
    <form onSubmit={handleSubmit}>
      <input
        type="text"
        onChange={handleChange}
        onBlur={handleBlur}
        value={values.name}
        name="name"
      />
      {touched.name && errors.name && <div id="feedback">{errors.name}</div>}
      {isSubmitting && <div id="submitting">Submitting</div>}
      {status &&
        !!status.myStatusMessage && (
          <div id="statusMessage">{status.myStatusMessage}</div>
        )}
      <button type="submit">Submit</button>
    </form>
  );
};

const BasicForm = (
  <Formik initialValues={{ name: 'jared' }} onSubmit={noop} component={Form} />
);

class WithState extends React.Component<{}, { data: { name: string } }> {
  constructor(props: {}) {
    super(props);
    this.state = {
      data: { name: 'ivan' },
    };
  }

  render() {
    return (
      <Formik
        initialValues={this.state.data}
        onSubmit={noop}
        component={Form}
      />
    );
  }
}

describe('<Formik>', () => {
  it('should initialize Formik state and pass down props', () => {
    const tree = shallow(BasicForm);
    expect(tree.find(Form).props().isSubmitting).toBe(false);
    expect(tree.find(Form).props().touched).toEqual({});
    expect(tree.find(Form).props().values).toEqual({ name: 'jared' });
    expect(tree.find(Form).props().errors).toEqual({});
    expect(tree.find(Form).props().dirty).toBe(false);
    expect(tree.find(Form).props().isValid).toBe(false);
    expect(tree.find(Form).props().submitCount).toBe(0);
  });

  describe('FormikHandlers', () => {
    describe('handleChange', () => {
      it('sets values state', async () => {
        const tree = shallow(BasicForm);

        // Simulate a change event in the inner Form component's input
        tree
          .find(Form)
          .dive()
          .find('input')
          .simulate('change', {
            persist: noop,
            target: {
              id: 'name',
              value: 'ian',
            },
          });

        expect(tree.update().state().values).toEqual({ name: 'ian' });
        expect(
          tree
            .update()
            .find(Form)
            .dive()
            .find('input')
            .props().value
        ).toEqual('ian');
      });

      it('updates values state via `name` instead of `id` attribute when both are present', async () => {
        const tree = shallow(BasicForm);

        // Simulate a change event in the inner Form component's input
        tree
          .find(Form)
          .dive()
          .find('input')
          .simulate('change', {
            persist: noop,
            target: {
              id: 'person-1-thinger',
              name: 'name',
              value: 'ian',
            },
          });

        expect(tree.update().state().values).toEqual({ name: 'ian' });
        expect(
          tree
            .update()
            .find(Form)
            .dive()
            .find('input')
            .props().value
        ).toEqual('ian');
      });

      it('runs validations if validateOnChange is set to true', async () => {
        const validate = jest.fn(noop);
        const tree = shallow(
          <Formik
            initialValues={{ name: 'jared' }}
            onSubmit={noop}
            component={Form}
            validate={validate}
            validateOnChange={true}
          />
        );
        tree
          .find(Form)
          .dive()
          .find('input')
          .simulate('change', {
            persist: noop,
            target: {
              name: 'name',
              value: 'ian',
            },
          });
        expect(validate).toHaveBeenCalled();
      });

      it('does NOT run validations if validateOnChange is set to false', async () => {
        const validate = jest.fn(noop);

        const tree = shallow(
          <Formik
            initialValues={{ name: 'jared' }}
            onSubmit={noop}
            component={Form}
            validate={validate}
            validateOnChange={false}
          />
        );
        tree
          .find(Form)
          .dive()
          .find('input')
          .simulate('change', {
            persist: noop,
            target: {
              name: 'name',
              value: 'ian',
            },
          });
        expect(validate).not.toHaveBeenCalled();
      });
    });

    describe('handleBlur', () => {
      it('sets touched state', () => {
        const tree = shallow(BasicForm);

        // Simulate a blur event in the inner Form component's input
        tree
          .find(Form)
          .dive()
          .find('input')
          .simulate('blur', {
            persist: noop,
            target: {
              id: 'name',
            },
          });
        expect(tree.update().state().touched).toEqual({ name: true });
      });

      it('updates touched state via `name` instead of `id` attribute when both are present', () => {
        const tree = shallow(BasicForm);

        // Simulate a blur event in the inner Form component's input
        tree
          .find(Form)
          .dive()
          .find('input')
          .simulate('blur', {
            persist: noop,
            target: {
              id: 'person-1-name-blah',
              name: 'name',
            },
          });
        expect(tree.update().state().touched).toEqual({ name: true });
      });

      it('runs validations if validateOnBlur is set to true ', async () => {
        const validate = jest.fn(noop);

        const tree = shallow(
          <Formik
            initialValues={{ name: 'jared' }}
            onSubmit={noop}
            component={Form}
            validate={validate}
            validateOnBlur={true}
          />
        );

        tree
          .find(Form)
          .dive()
          .find('input')
          .simulate('blur', {
            persist: noop,
            target: {
              name: 'name',
            },
          });
        expect(validate).toHaveBeenCalledTimes(1);
      });
    });

    describe('handleSubmit', () => {
      it('should call preventDefault()', () => {
        const tree = shallow(BasicForm);
        const preventDefault = jest.fn();
        tree
          .find(Form)
          .dive()
          .find('form')
          .simulate('submit', {
            preventDefault,
          });
        expect(preventDefault).toHaveBeenCalled();
      });

      it('should not error if called without an object', () => {
        const FormNoEvent = (
          <Formik initialValues={{ name: 'jared' }} onSubmit={noop}>
            {({ handleSubmit }) => (
              <button
                onClick={() =>
                  handleSubmit(undefined as any /* undefined event */)
                }
              />
            )}
          </Formik>
        );
        const tree = mount(FormNoEvent);
        const fn = () => {
          tree.find('button').simulate('click');
        };
        expect(fn).not.toThrow();
      });

      it('should not error if called without preventDefault property', () => {
        const FormNoPreventDefault = (
          <Formik initialValues={{ name: 'jared' }} onSubmit={noop}>
            {({ handleSubmit }) => (
              <button
                onClick={() => handleSubmit({} as any /* no preventDefault */)}
              />
            )}
          </Formik>
        );
        const tree = mount(FormNoPreventDefault);
        const fn = () => {
          tree.find('button').simulate('click');
        };
        expect(fn).not.toThrow();
      });

      it('should touch all fields', () => {
        const tree = shallow(BasicForm);
        tree
          .find(Form)
          .dive()
          .find('form')
          .simulate('submit', {
            preventDefault: noop,
          });
        expect(tree.update().state().touched).toEqual({ name: true });
      });

      it('should push submission state changes to child component', () => {
        const tree = shallow(BasicForm);

        expect(
          tree
            .find(Form)
            .dive()
            .find('#submitting')
        ).toHaveLength(0);

        tree
          .find(Form)
          .dive()
          .find('form')
          .simulate('submit', {
            preventDefault: noop,
          });

        expect(
          tree
            .update()
            .find(Form)
            .dive()
            .find('#submitting')
        ).toHaveLength(1);
      });

      describe('with validate (SYNC)', () => {
        it('should call validate if present', () => {
          const validate = jest.fn().mockReturnValue({});
          const tree = shallow(
            <Formik
              initialValues={{ name: 'jared' }}
              onSubmit={noop}
              component={Form}
              validate={validate}
            />
          );
          tree
            .find(Form)
            .dive()
            .find('form')
            .simulate('submit', {
              preventDefault: noop,
            });
          expect(validate).toHaveBeenCalled();
        });

        it('should submit the form if valid', () => {
          const onSubmit = jest.fn();
          const tree = shallow(
            <Formik
              initialValues={{ name: 'jared' }}
              onSubmit={onSubmit}
              component={Form}
              validate={noop}
            />
          );
          tree
            .find(Form)
            .dive()
            .find('form')
            .simulate('submit', {
              preventDefault: noop,
            });
          expect(onSubmit).toHaveBeenCalled();
        });

        it('should not submit the form if invalid', () => {
          const validate = jest.fn().mockReturnValue({ name: 'Error!' });
          const onSubmit = jest.fn();

          const tree = shallow(
            <Formik
              initialValues={{ name: 'jared' }}
              onSubmit={onSubmit}
              component={Form}
              validate={validate}
            />
          );
          tree
            .find(Form)
            .dive()
            .find('form')
            .simulate('submit', {
              preventDefault: noop,
            });
          expect(validate).toHaveBeenCalled();
          expect(onSubmit).not.toHaveBeenCalled();
        });
      });

      describe('with validate (ASYNC)', () => {
        it('should call validate if present', () => {
          const validate = jest.fn(() => Promise.resolve({}));

          const tree = shallow(
            <Formik
              initialValues={{ name: 'jared' }}
              onSubmit={noop}
              component={Form}
              validate={validate}
            />
          );
          tree
            .find(Form)
            .dive()
            .find('form')
            .simulate('submit', {
              preventDefault: noop,
            });
          expect(validate).toHaveBeenCalled();
        });

        it('should submit the form if valid', async () => {
          const onSubmit = jest.fn();

          const tree = shallow(
            <Formik
              initialValues={{ name: 'jared' }}
              onSubmit={onSubmit}
              component={Form}
              validate={() => Promise.resolve({})}
            />
          );
          await tree
            .find(Form)
            .props()
            .submitForm();

          expect(onSubmit).toHaveBeenCalled();
        });

        it('should not submit the form if invalid', async () => {
          const onSubmit = jest.fn();

          const tree = shallow(
            <Formik
              initialValues={{ name: 'jared' }}
              onSubmit={onSubmit}
              component={Form}
              validate={() =>
                sleep(25).then(() => {
                  throw { name: 'error!' };
                })
              }
            />
          );
          await tree
            .find(Form)
            .props()
            .submitForm();

          expect(onSubmit).not.toHaveBeenCalled();
        });
      });

      describe('with validationSchema (ASYNC)', () => {
        it('should run validationSchema if present', () => {
          const validate = jest.fn(() => Promise.resolve({}));
          const tree = shallow(
            <Formik
              initialValues={{ name: 'jared' }}
              onSubmit={noop}
              component={Form}
              validate={validate}
              validationSchema={{
                validate,
              }}
            />
          );
          tree
            .find(Form)
            .dive()
            .find('form')
            .simulate('submit', {
              preventDefault: noop,
            });
          expect(validate).toHaveBeenCalled();
        });

        it('should call validationSchema if it is a function and present', () => {
          const validate = jest.fn(() => Promise.resolve({}));
          const tree = shallow(
            <Formik
              initialValues={{ name: 'jared' }}
              onSubmit={noop}
              component={Form}
              validate={validate}
              validationSchema={() => ({
                validate,
              })}
            />
          );
          tree
            .find(Form)
            .dive()
            .find('form')
            .simulate('submit', {
              preventDefault: noop,
            });
          expect(validate).toHaveBeenCalled();
        });
      });
    });
  });

  describe('FormikActions', () => {
    it('setValues sets values', async () => {
      const tree = shallow(BasicForm);
      tree
        .find(Form)
        .props()
        .setValues({ name: 'ian' });
      expect(
        tree
          .update()
          .find(Form)
          .props().values.name
      ).toEqual('ian');
    });

    it('setValues should run validations when validateOnChange is true', async () => {
      const validate = jest.fn().mockReturnValue({});
      const tree = shallow(
        <Formik
          initialValues={{ name: 'jared' }}
          onSubmit={noop}
          component={Form}
          validate={validate}
          validateOnChange={true}
        />
      );
      tree
        .find(Form)
        .props()
        .setValues({ name: 'ian' });
      expect(validate).toHaveBeenCalled();
    });

    it('setValues should NOT run validations when validateOnChange is false', () => {
      const validate = jest.fn();
      const tree = shallow(
        <Formik
          initialValues={{ name: 'jared' }}
          onSubmit={noop}
          component={Form}
          validate={validate}
          validateOnChange={false}
        />
      );
      tree
        .find(Form)
        .props()
        .setValues({ name: 'ian' });
      expect(validate).not.toHaveBeenCalled();
    });

    it('setFieldValue sets value by key', () => {
      const tree = shallow(BasicForm);
      tree
        .find(Form)
        .props()
        .setFieldValue('name', 'ian');
      expect(
        tree
          .update()
          .find(Form)
          .props().values.name
      ).toEqual('ian');
    });

    it('setFieldValue should run validations when validateOnChange is true', () => {
      const validate = jest.fn().mockReturnValue({});

      const tree = shallow(
        <Formik
          initialValues={{ name: 'jared' }}
          onSubmit={noop}
          component={Form}
          validate={validate}
          validateOnChange={true}
        />
      );
      tree
        .find(Form)
        .props()
        .setFieldValue('name', 'ian');
      expect(validate).toHaveBeenCalled();
    });

    it('setFieldValue should update values and errors at the same time (State updates should be batched)', () => {
      const validate: FormikConfig<Values>['validate'] = ({ name }) =>
        name === 'jared' ? {} : { errors: { name: 'should be jared' } };

      const ExpectUpdatedErrors: React.SFC<FormikProps<Values>> = ({
        errors,
        values,
      }) => {
        expect(errors).toEqual(validate(values));
        return null;
      };

      const tree = mount(
        <Formik
          initialValues={{ name: 'jared' }}
          onSubmit={noop}
          component={ExpectUpdatedErrors}
          validate={validate}
          validateOnChange={true}
        />
      );
      tree
        .find(ExpectUpdatedErrors)
        .props()
        .setFieldValue('name', 'ian');
    });

    it('setFieldValue should NOT run validations when validateOnChange is false', () => {
      const validate = jest.fn();

      const tree = shallow(
        <Formik
          initialValues={{ name: 'jared' }}
          onSubmit={noop}
          component={Form}
          validate={validate}
          validateOnChange={false}
        />
      );
      tree
        .find(Form)
        .props()
        .setFieldValue('name', 'ian');
      expect(validate).not.toHaveBeenCalled();
    });

    it('setTouched sets touched', async () => {
      const tree = shallow(BasicForm);
      tree
        .find(Form)
        .props()
        .setTouched({ name: true });
      expect(
        tree
          .update()
          .find(Form)
          .props().touched
      ).toEqual({ name: true });
    });

    it('setTouched should NOT run validations by default', async () => {
      const validate = jest.fn().mockReturnValue({});
      const tree = shallow(
        <Formik
          initialValues={{ name: 'jared' }}
          onSubmit={noop}
          component={Form}
          validate={validate}
        />
      );
      tree
        .find(Form)
        .props()
        .setTouched({ name: true });
      expect(validate).toHaveBeenCalled();
    });

    it('setTouched should run validations when validateOnBlur is true', () => {
      const validate = jest.fn();

      const tree = shallow(
        <Formik
          initialValues={{ name: 'jared' }}
          onSubmit={noop}
          component={Form}
          validate={validate}
          validateOnBlur={true}
        />
      );
      tree
        .find(Form)
        .props()
        .setTouched({ name: true });
      expect(validate).toHaveBeenCalled();
    });

    it('setFieldTouched sets touched by key', async () => {
      const tree = shallow(BasicForm);
      tree
        .find(Form)
        .props()
        .setFieldTouched('name', true);
      expect(
        tree
          .update()
          .find(Form)
          .props().touched
      ).toEqual({ name: true });
      expect(
        tree
          .update()
          .find(Form)
          .props().dirty
      ).toBe(false);
      tree
        .find(Form)
        .props()
        .setFieldTouched('name', false);
      expect(
        tree
          .update()
          .find(Form)
          .props().touched
      ).toEqual({ name: false });
      expect(
        tree
          .update()
          .find(Form)
          .props().dirty
      ).toBe(false);
    });

    it('setFieldTouched should run validations when validateOnBlur is true', async () => {
      const validate = jest.fn().mockReturnValue({});
      const tree = shallow(
        <Formik
          initialValues={{ name: 'jared' }}
          onSubmit={noop}
          component={Form}
          validate={validate}
          validateOnBlur={true}
        />
      );
      tree
        .find(Form)
        .props()
        .setFieldTouched('name', true);
      expect(validate).toHaveBeenCalled();
    });

    it('setFieldTouched should NOT run validations when validateOnBlur is true', async () => {
      const validate = jest.fn().mockReturnValue({});

      const tree = shallow(
        <Formik
          initialValues={{ name: 'jared' }}
          onSubmit={noop}
          component={Form}
          validate={validate}
          validateOnBlur={false}
        />
      );
      tree
        .find(Form)
        .props()
        .setFieldTouched('name', true);
      expect(validate).not.toHaveBeenCalled();
    });

    it('setErrors sets error object', async () => {
      const tree = shallow(BasicForm);
      tree
        .find(Form)
        .props()
        .setErrors({ name: 'Required' });

      expect(
        tree
          .update()
          .find(Form)
          .props().errors.name
      ).toEqual('Required');
    });

    it('setFieldError sets error by key', async () => {
      const tree = shallow(BasicForm);
      tree
        .find(Form)
        .props()
        .setFieldError('name', 'Required');
      expect(
        tree
          .update()
          .find(Form)
          .props().errors.name
      ).toEqual('Required');
    });

    it('setStatus sets status object', async () => {
      const tree = shallow(BasicForm);
      const status = 'status';
      tree
        .find(Form)
        .props()
        .setStatus(status);

      expect(
        tree
          .update()
          .find(Form)
          .props().status
      ).toEqual(status);
    });
  });

  describe('FormikComputedProps', () => {
    it('should compute dirty as soon as any input is touched', () => {
      const tree = shallow(BasicForm);
      expect(tree.find(Form).props().dirty).toBe(false);
      tree.setState({ values: { name: 'ian' } });
      expect(tree.find(Form).props().dirty).toBe(true);
    });

    it('should compute isValid if isInitialValid is present and returns true', () => {
      const tree = shallow(
        <Formik
          initialValues={{ name: 'jared' }}
          onSubmit={noop}
          component={Form}
          isInitialValid={() => true}
        />
      );
      expect(tree.find(Form).props().dirty).toBe(false);
      expect(tree.find(Form).props().isValid).toBe(true);
    });

    it('should compute isValid if isInitialValid is present and returns false', () => {
      const tree = shallow(
        <Formik
          initialValues={{ name: 'jared' }}
          onSubmit={noop}
          component={Form}
          isInitialValid={() => false}
        />
      );
      expect(tree.find(Form).props().dirty).toBe(false);
      expect(tree.find(Form).props().isValid).toBe(false);
    });

    it('should compute isValid if isInitialValid boolean is present and set to true', () => {
      const tree = shallow(
        <Formik
          initialValues={{ name: 'jared' }}
          onSubmit={noop}
          component={Form}
          isInitialValid={true}
        />
      );
      expect(tree.find(Form).props().dirty).toBe(false);
      expect(tree.find(Form).props().isValid).toBe(true);
    });

    it('should compute isValid if isInitialValid is present and set to false', () => {
      const tree = shallow(
        <Formik
          initialValues={{ name: 'jared' }}
          onSubmit={noop}
          component={Form}
          isInitialValid={false}
        />
      );
      expect(tree.find(Form).props().dirty).toBe(false);
      expect(tree.find(Form).props().isValid).toBe(false);
    });

    it('should compute isValid if the form is dirty and there are errors', () => {
      const tree = shallow(BasicForm);
      tree.setState({ values: { name: 'ian' }, errors: { name: 'Required!' } });
      expect(tree.find(Form).props().dirty).toBe(true);
      expect(tree.find(Form).props().isValid).toBe(false);
    });

    it('should compute isValid if the form is dirty and there are not errors', () => {
      const tree = shallow(BasicForm);
      tree.setState({ values: { name: 'ian' } });
      expect(tree.find(Form).props().dirty).toBe(true);
      expect(tree.find(Form).props().isValid).toBe(true);
    });

    it('should increase submitCount after submitting the form', async () => {
      const tree = shallow(BasicForm);
      expect(tree.find(Form).props().submitCount).toBe(0);
      await tree
        .find(Form)
        .props()
        .submitForm();
      expect(
        tree
          .update()
          .find(Form)
          .props().submitCount
      ).toBe(1);
    });
  });

  describe('componentDidUpdate', () => {
    let form: any, initialValues: any;
    beforeEach(() => {
      initialValues = {
        name: 'formik',
        github: { repoUrl: 'https://github.com/jaredpalmer/formik' },
        watchers: ['ian', 'sam'],
      };
      form = new Formik({
        initialValues,
        onSubmit: jest.fn(),
        enableReinitialize: true,
      });
      form.resetForm = jest.fn();
    });

    it('should not resetForm if new initialValues are the same as previous', () => {
      const newInitialValues = Object.assign({}, initialValues);
      form.componentDidUpdate({
        initialValues: newInitialValues,
        onSubmit: jest.fn(),
      });
      expect(form.resetForm).not.toHaveBeenCalled();
    });

    it('should resetForm if new initialValues are different than previous', () => {
      const newInitialValues = {
        ...initialValues,
        watchers: ['jared', 'ian', 'sam'],
      };
      form.componentDidUpdate({
        initialValues: newInitialValues,
        onSubmit: jest.fn(),
      });
      expect(form.resetForm).toHaveBeenCalled();
    });

    it('should resetForm if new initialValues are deeply different than previous', () => {
      const newInitialValues = {
        ...initialValues,
        github: { repoUrl: 'different' },
      };
      form.componentDidUpdate({
        initialValues: newInitialValues,
        onSubmit: jest.fn(),
      });
      expect(form.resetForm).toHaveBeenCalled();
    });

    it('should NOT resetForm without enableReinitialize flag', () => {
      form = new Formik({
        initialValues,
        onSubmit: jest.fn(),
      });
      form.resetForm = jest.fn();
      const newInitialValues = {
        ...initialValues,
        watchers: ['jared', 'ian', 'sam'],
      };
      form.componentDidUpdate({
        initialValues: newInitialValues,
        onSubmit: jest.fn(),
      });
      expect(form.resetForm).not.toHaveBeenCalled();
    });
  });

  describe('handleReset', () => {
    it('should call onReset with values and actions when form is reset', async () => {
      const onReset = jest.fn();

      const tree = shallow(
        <Formik
          initialValues={{ name: 'jared' }}
          onSubmit={jest.fn()}
          onReset={onReset}
          component={Form}
        />
      );
      await tree
        .find(Form)
        .props()
        .handleReset();

      expect(onReset).toHaveBeenCalledWith(
        { name: 'jared' },
        expect.objectContaining({
          resetForm: expect.any(Function),
          setError: expect.any(Function),
          setErrors: expect.any(Function),
          setFieldError: expect.any(Function),
          setFieldTouched: expect.any(Function),
          setFieldValue: expect.any(Function),
          setStatus: expect.any(Function),
          setSubmitting: expect.any(Function),
          setTouched: expect.any(Function),
          setValues: expect.any(Function),
          submitForm: expect.any(Function),
        })
      );
    });

    it('should not error resetting form if onReset is not a prop', async () => {
      const onSubmit = jest.fn();

      const tree = shallow(
        <Formik
          initialValues={{ name: 'bar' }}
          onSubmit={onSubmit}
          component={Form}
        />
      );
      await tree
        .find(Form)
        .props()
        .handleReset();

      expect(true);
    });

    it('should call onReset with values and actions when onReset is a promise', async () => {
      const onReset = jest.fn(() => Promise.resolve('data'));

      const tree = shallow(
        <Formik
          initialValues={{ name: 'jared' }}
          onSubmit={jest.fn()}
          onReset={onReset}
          component={Form}
        />
      );

      (tree.instance() as any).resetForm = jest.fn();

      await tree
        .find(Form)
        .props()
        .handleReset();

      expect(onReset).toHaveBeenCalledWith(
        { name: 'jared' },
        expect.objectContaining({
          resetForm: expect.any(Function),
          setError: expect.any(Function),
          setErrors: expect.any(Function),
          setFieldError: expect.any(Function),
          setFieldTouched: expect.any(Function),
          setFieldValue: expect.any(Function),
          setStatus: expect.any(Function),
          setSubmitting: expect.any(Function),
          setTouched: expect.any(Function),
          setValues: expect.any(Function),
          submitForm: expect.any(Function),
        })
      );

      expect((tree.instance() as any).resetForm).toHaveBeenCalledWith('data');
    });

    it('should reset dirty flag even if initialValues has changed', async () => {
      const tree = mount(<WithState />);
      expect(tree.find(Form).props().dirty).toEqual(false);

      tree
        .find(Form)
        .find('input')
        .simulate('change', {
          persist: noop,
          target: {
            id: 'name',
            value: 'Ian',
          },
        });

      expect(tree.find(Form).props().dirty).toEqual(true);

      tree.setState({ data: { name: 'Jared' } });

      await tree
        .find(Form)
        .props()
        .handleReset();

      expect(
        tree
          .update()
          .find(Form)
          .props().dirty
      ).toEqual(false);
    });

    it('should reset submitCount', () => {
      const tree = mount(<WithState />);

      tree
        .find(Form)
        .props()
        .handleSubmit();

      expect(
        tree
          .update()
          .find(Form)
          .props().submitCount
      ).toEqual(1);

      tree
        .find(Form)
        .props()
        .handleReset();

      expect(
        tree
          .update()
          .find(Form)
          .props().submitCount
      ).toEqual(0);
    });
  });

  it('should warn against buttons with unspecified type', () => {
    const FormWithNoButtonType = () => (
      <Formik onSubmit={noop} initialValues={{ opensource: 'yay' }}>
        {({ handleSubmit, handleChange, values }) => (
          <form onSubmit={handleSubmit}>
            <input
              type="text"
              onChange={handleChange}
              value={values.opensource}
              name="name"
            />
            <button>Submit</button>
          </form>
        )}
      </Formik>
    );
    const tree = mount(<FormWithNoButtonType />);
    const preventDefault = jest.fn();
    const button = tree.find('button').getDOMNode();

    button.focus(); // sets activeElement
    tree.find('form').simulate('submit', {
      preventDefault,
    });
    expect(global.console.error).toHaveBeenCalledWith(
      expect.stringMatching(
        /Warning: You submitted a Formik form using a button with an unspecified type./
      )
    );

    button.blur(); // unsets activeElement
    (global.console.error as jest.Mock<{}>).mockClear();
  });

  it('should not warn when button has type submit', () => {
    const FormWithValidButtonType = () => (
      <Formik onSubmit={noop} initialValues={{ opensource: 'yay' }}>
        {({ handleSubmit, handleChange, values }) => (
          <form onSubmit={handleSubmit}>
            <input
              type="text"
              onChange={handleChange}
              value={values.opensource}
              name="name"
            />
            <button type="submit">Submit</button>
          </form>
        )}
      </Formik>
    );
    const tree = mount(<FormWithValidButtonType />);
    const preventDefault = jest.fn();
    const button = tree.find('button').getDOMNode();

    button.focus(); // sets activeElement
    tree.find('form').simulate('submit', {
      preventDefault,
    });
    expect(global.console.error).not.toHaveBeenCalledWith(
      expect.stringMatching(
        /Warning: You submitted a Formik form using a button with an unspecified type./
      )
    );

    button.blur(); // unsets activeElement
    (global.console.error as jest.Mock<{}>).mockClear();
  });

  it('should not warn when activeElement is not a button', () => {
    const FormWithInput = () => (
      <Formik onSubmit={noop} initialValues={{ opensource: 'yay' }}>
        {({ handleSubmit, handleChange, values }) => (
          <form onSubmit={handleSubmit}>
            <input
              type="text"
              onChange={handleChange}
              value={values.opensource}
              name="name"
            />
            <button type="submit">Submit</button>
          </form>
        )}
      </Formik>
    );
    const tree = mount(<FormWithInput />);
    const preventDefault = jest.fn();
    const input = tree.find('input').getDOMNode();

    input.focus(); // sets activeElement
    tree.find('form').simulate('submit', {
      preventDefault,
    });
    expect(global.console.error).not.toHaveBeenCalledWith(
      expect.stringMatching(
        /Warning: You submitted a Formik form using a button with an unspecified type./
      )
    );

    input.blur(); // unsets activeElement
    (global.console.error as jest.Mock<{}>).mockClear();
  });
});<|MERGE_RESOLUTION|>--- conflicted
+++ resolved
@@ -1,11 +1,6 @@
 import * as React from 'react';
-<<<<<<< HEAD
 import { Formik, FormikProps, FormikConfig } from '../src';
-import { shallow, mount } from 'enzyme';
-=======
-import { Formik, FormikProps } from '../src';
 import { shallow, mount } from '@pisano/enzyme';
->>>>>>> 7d2b15bf
 import { sleep, noop } from './testHelpers';
 
 jest.spyOn(global.console, 'error');
