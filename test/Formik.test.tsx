import * as React from 'react';
<<<<<<< HEAD
import * as yup from 'yup';
=======
import * as ReactDOM from 'react-dom';
>>>>>>> d74445f5
import { Formik, FormikProps } from '../src';
import { shallow, mount } from '@pisano/enzyme';
import { sleep, noop, getYupFakeSchema } from './testHelpers';

jest.spyOn(global.console, 'error');

interface Values {
  name: string;
}

const Form: React.SFC<FormikProps<Values>> = ({
  values,
  touched,
  handleSubmit,
  handleChange,
  handleBlur,
  status,
  errors,
  isSubmitting,
}) => {
  return (
    <form onSubmit={handleSubmit}>
      <input
        type="text"
        onChange={handleChange}
        onBlur={handleBlur}
        value={values.name}
        name="name"
      />
      {touched.name && errors.name && <div id="feedback">{errors.name}</div>}
      {isSubmitting && <div id="submitting">Submitting</div>}
      {status &&
        !!status.myStatusMessage && (
          <div id="statusMessage">{status.myStatusMessage}</div>
        )}
      <button type="submit">Submit</button>
    </form>
  );
};

const BasicForm = (
  <Formik initialValues={{ name: 'jared' }} onSubmit={noop} component={Form} />
);

class WithState extends React.Component<{}, { data: { name: string } }> {
  constructor(props: {}) {
    super(props);
    this.state = {
      data: { name: 'ivan' },
    };
  }

  render() {
    return (
      <Formik
        initialValues={this.state.data}
        onSubmit={noop}
        component={Form}
      />
    );
  }
}

describe('<Formik>', () => {
  it('should initialize Formik state and pass down props', () => {
    const tree = shallow(BasicForm);
    expect(tree.find(Form).props().isSubmitting).toBe(false);
    expect(tree.find(Form).props().touched).toEqual({});
    expect(tree.find(Form).props().values).toEqual({ name: 'jared' });
    expect(tree.find(Form).props().errors).toEqual({});
    expect(tree.find(Form).props().dirty).toBe(false);
    expect(tree.find(Form).props().isValid).toBe(false);
    expect(tree.find(Form).props().submitCount).toBe(0);
  });

  describe('FormikHandlers', () => {
    describe('handleChange', () => {
      it('sets values state', async () => {
        const tree = shallow(BasicForm);

        // Simulate a change event in the inner Form component's input
        tree
          .find(Form)
          .dive()
          .find('input')
          .simulate('change', {
            persist: noop,
            target: {
              id: 'name',
              value: 'ian',
            },
          });

        expect(tree.update().state().values).toEqual({ name: 'ian' });
        expect(
          tree
            .update()
            .find(Form)
            .dive()
            .find('input')
            .props().value
        ).toEqual('ian');
      });

      it('updates values state via `name` instead of `id` attribute when both are present', async () => {
        const tree = shallow(BasicForm);

        // Simulate a change event in the inner Form component's input
        tree
          .find(Form)
          .dive()
          .find('input')
          .simulate('change', {
            persist: noop,
            target: {
              id: 'person-1-thinger',
              name: 'name',
              value: 'ian',
            },
          });

        expect(tree.update().state().values).toEqual({ name: 'ian' });
        expect(
          tree
            .update()
            .find(Form)
            .dive()
            .find('input')
            .props().value
        ).toEqual('ian');
      });

      it('runs validations if validateOnChange is set to true', async () => {
        const validate = jest.fn(noop);
        const tree = shallow(
          <Formik
            initialValues={{ name: 'jared' }}
            onSubmit={noop}
            component={Form}
            validate={validate}
            validateOnChange={true}
          />
        );
        tree
          .find(Form)
          .dive()
          .find('input')
          .simulate('change', {
            persist: noop,
            target: {
              name: 'name',
              value: 'ian',
            },
          });
        expect(validate).toHaveBeenCalled();
      });

      it('does NOT run validations if validateOnChange is set to false', async () => {
        const validate = jest.fn(noop);

        const tree = shallow(
          <Formik
            initialValues={{ name: 'jared' }}
            onSubmit={noop}
            component={Form}
            validate={validate}
            validateOnChange={false}
          />
        );
        tree
          .find(Form)
          .dive()
          .find('input')
          .simulate('change', {
            persist: noop,
            target: {
              name: 'name',
              value: 'ian',
            },
          });
        expect(validate).not.toHaveBeenCalled();
      });
    });

    describe('handleBlur', () => {
      it('sets touched state', () => {
        const tree = shallow(BasicForm);

        // Simulate a blur event in the inner Form component's input
        tree
          .find(Form)
          .dive()
          .find('input')
          .simulate('blur', {
            persist: noop,
            target: {
              id: 'name',
            },
          });
        expect(tree.update().state().touched).toEqual({ name: true });
      });

      it('updates touched state via `name` instead of `id` attribute when both are present', () => {
        const tree = shallow(BasicForm);

        // Simulate a blur event in the inner Form component's input
        tree
          .find(Form)
          .dive()
          .find('input')
          .simulate('blur', {
            persist: noop,
            target: {
              id: 'person-1-name-blah',
              name: 'name',
            },
          });
        expect(tree.update().state().touched).toEqual({ name: true });
      });

      it('runs validations if validateOnBlur is set to true ', async () => {
        const validate = jest.fn(noop);

        const tree = shallow(
          <Formik
            initialValues={{ name: 'jared' }}
            onSubmit={noop}
            component={Form}
            validate={validate}
            validateOnBlur={true}
          />
        );

        tree
          .find(Form)
          .dive()
          .find('input')
          .simulate('blur', {
            persist: noop,
            target: {
              name: 'name',
            },
          });
        expect(validate).toHaveBeenCalledTimes(1);
      });
    });

    describe('handleSubmit', () => {
      it('should call preventDefault()', () => {
        const tree = shallow(BasicForm);
        const preventDefault = jest.fn();
        tree
          .find(Form)
          .dive()
          .find('form')
          .simulate('submit', {
            preventDefault,
          });
        expect(preventDefault).toHaveBeenCalled();
      });

      it('should not error if called without an object', () => {
        const FormNoEvent = (
          <Formik initialValues={{ name: 'jared' }} onSubmit={noop}>
            {({ handleSubmit }) => (
              <button
                onClick={() =>
                  handleSubmit(undefined as any /* undefined event */)
                }
              />
            )}
          </Formik>
        );
        const tree = mount(FormNoEvent);
        const fn = () => {
          tree.find('button').simulate('click');
        };
        expect(fn).not.toThrow();
      });

      it('should not error if called without preventDefault property', () => {
        const FormNoPreventDefault = (
          <Formik initialValues={{ name: 'jared' }} onSubmit={noop}>
            {({ handleSubmit }) => (
              <button
                onClick={() => handleSubmit({} as any /* no preventDefault */)}
              />
            )}
          </Formik>
        );
        const tree = mount(FormNoPreventDefault);
        const fn = () => {
          tree.find('button').simulate('click');
        };
        expect(fn).not.toThrow();
      });

      it('should touch all fields', () => {
        const tree = shallow(BasicForm);
        tree
          .find(Form)
          .dive()
          .find('form')
          .simulate('submit', {
            preventDefault: noop,
          });
        expect(tree.update().state().touched).toEqual({ name: true });
      });

      it('should push submission state changes to child component', () => {
        const tree = shallow(BasicForm);

        expect(
          tree
            .find(Form)
            .dive()
            .find('#submitting')
        ).toHaveLength(0);

        tree
          .find(Form)
          .dive()
          .find('form')
          .simulate('submit', {
            preventDefault: noop,
          });

        expect(
          tree
            .update()
            .find(Form)
            .dive()
            .find('#submitting')
        ).toHaveLength(1);
      });

      describe('with validate (SYNC)', () => {
        it('should call validate if present', async () => {
          const validate = jest.fn().mockReturnValue({});
          const tree = shallow(
            <Formik
              initialValues={{ name: 'jared' }}
              onSubmit={noop}
              component={Form}
              validate={validate}
            />
          );
          await tree
            .find(Form)
            .props()
            .submitForm();
          expect(validate).toHaveBeenCalled();
        });

        it('should submit the form if valid', async () => {
          const onSubmit = jest.fn();
          const tree = shallow(
            <Formik
              initialValues={{ name: 'jared' }}
              onSubmit={onSubmit}
              component={Form}
              validate={noop}
            />
          );
          await tree
            .find(Form)
            .props()
            .submitForm();
          expect(onSubmit).toHaveBeenCalled();
        });

        it('should not submit the form if invalid', async () => {
          const validate = jest.fn().mockReturnValue({ name: 'Error!' });
          const onSubmit = jest.fn();

          const tree = shallow(
            <Formik
              initialValues={{ name: 'jared' }}
              onSubmit={onSubmit}
              component={Form}
              validate={validate}
            />
          );
          await tree
            .find(Form)
            .props()
            .submitForm();

          expect(validate).toHaveBeenCalled();
          expect(onSubmit).not.toHaveBeenCalled();
        });
      });

      describe('with validate (ASYNC)', () => {
        it('should call validate if present', async () => {
          const validate = jest.fn(() => Promise.resolve({}));

          const tree = shallow(
            <Formik
              initialValues={{ name: 'jared' }}
              onSubmit={noop}
              component={Form}
              validate={validate}
            />
          );
          await tree
            .find(Form)
            .props()
            .submitForm();
          expect(validate).toHaveBeenCalled();
        });

        it('should submit the form if valid', async () => {
          const onSubmit = jest.fn();

          const tree = shallow(
            <Formik
              initialValues={{ name: 'jared' }}
              onSubmit={onSubmit}
              component={Form}
              validate={() => Promise.resolve({})}
            />
          );
          await tree
            .find(Form)
            .props()
            .submitForm();

          expect(onSubmit).toHaveBeenCalled();
        });

        it('should not submit the form if invalid', async () => {
          const onSubmit = jest.fn();

          const tree = shallow(
            <Formik
              initialValues={{ name: 'jared' }}
              onSubmit={onSubmit}
              component={Form}
              validate={() =>
                sleep(25).then(() => {
                  throw { name: 'error!' };
                })
              }
            />
          );
          await tree
            .find(Form)
            .props()
            .submitForm();

          expect(onSubmit).not.toHaveBeenCalled();
        });
      });

      describe('with validationSchema (ASYNC)', () => {
<<<<<<< HEAD
        it('should run validationSchema if present', () => {
          const validationSchema = getYupFakeSchema();
=======
        it('should run validationSchema if present', async () => {
          const validate = jest.fn(() => Promise.resolve({}));
>>>>>>> d74445f5
          const tree = shallow(
            <Formik
              initialValues={{ name: 'jared' }}
              onSubmit={noop}
              component={Form}
              validate={validationSchema.validate}
              validationSchema={validationSchema}
            />
          );

          await tree
            .find(Form)
<<<<<<< HEAD
            .dive()
            .find('form')
            .simulate('submit', {
              preventDefault: noop,
            });
          expect(validationSchema.validate).toHaveBeenCalled();
        });

        it('should call validationSchema if it is a function and present', () => {
          const validationSchema = getYupFakeSchema();
=======
            .props()
            .submitForm();

          expect(validate).toHaveBeenCalled();
        });

        it('should call validationSchema if it is a function and present', async () => {
          const validate = jest.fn(() => Promise.resolve({}));
>>>>>>> d74445f5
          const tree = shallow(
            <Formik
              initialValues={{ name: 'jared' }}
              onSubmit={noop}
              component={Form}
              validate={validationSchema.validate}
              validationSchema={() => validationSchema}
            />
          );

          await tree
            .find(Form)
<<<<<<< HEAD
            .dive()
            .find('form')
            .simulate('submit', {
              preventDefault: noop,
            });
          expect(validationSchema.validate).toHaveBeenCalled();
=======
            .props()
            .submitForm();

          expect(validate).toHaveBeenCalled();
>>>>>>> d74445f5
        });
      });
    });
  });

  describe('FormikActions', () => {
    it('setValues sets values', async () => {
      const tree = shallow(BasicForm);
      tree
        .find(Form)
        .props()
        .setValues({ name: 'ian' });
      expect(
        tree
          .update()
          .find(Form)
          .props().values.name
      ).toEqual('ian');
    });

    it('setValues should run validations when validateOnChange is true', async () => {
      const validate = jest.fn().mockReturnValue({});
      const tree = shallow(
        <Formik
          initialValues={{ name: 'jared' }}
          onSubmit={noop}
          component={Form}
          validate={validate}
          validateOnChange={true}
        />
      );
      tree
        .find(Form)
        .props()
        .setValues({ name: 'ian' });
      expect(validate).toHaveBeenCalled();
    });

    it('setValues should NOT run validations when validateOnChange is false', () => {
      const validate = jest.fn();
      const tree = shallow(
        <Formik
          initialValues={{ name: 'jared' }}
          onSubmit={noop}
          component={Form}
          validate={validate}
          validateOnChange={false}
        />
      );
      tree
        .find(Form)
        .props()
        .setValues({ name: 'ian' });
      expect(validate).not.toHaveBeenCalled();
    });

    it('setFieldValue sets value by key', () => {
      const tree = shallow(BasicForm);
      tree
        .find(Form)
        .props()
        .setFieldValue('name', 'ian');
      expect(
        tree
          .update()
          .find(Form)
          .props().values.name
      ).toEqual('ian');
    });

    it('setFieldValue should run validations when validateOnChange is true', () => {
      const validate = jest.fn().mockReturnValue({});

      const tree = shallow(
        <Formik
          initialValues={{ name: 'jared' }}
          onSubmit={noop}
          component={Form}
          validate={validate}
          validateOnChange={true}
        />
      );
      tree
        .find(Form)
        .props()
        .setFieldValue('name', 'ian');
      expect(validate).toHaveBeenCalled();
    });

    it('setFieldValue should NOT run validations when validateOnChange is false', () => {
      const validate = jest.fn();

      const tree = shallow(
        <Formik
          initialValues={{ name: 'jared' }}
          onSubmit={noop}
          component={Form}
          validate={validate}
          validateOnChange={false}
        />
      );
      tree
        .find(Form)
        .props()
        .setFieldValue('name', 'ian');
      expect(validate).not.toHaveBeenCalled();
    });

    it('setTouched sets touched', async () => {
      const tree = shallow(BasicForm);
      tree
        .find(Form)
        .props()
        .setTouched({ name: true });
      expect(
        tree
          .update()
          .find(Form)
          .props().touched
      ).toEqual({ name: true });
    });

    it('setTouched should NOT run validations by default', async () => {
      const validate = jest.fn().mockReturnValue({});
      const tree = shallow(
        <Formik
          initialValues={{ name: 'jared' }}
          onSubmit={noop}
          component={Form}
          validate={validate}
        />
      );
      tree
        .find(Form)
        .props()
        .setTouched({ name: true });
      expect(validate).toHaveBeenCalled();
    });

    it('setTouched should run validations when validateOnBlur is true', () => {
      const validate = jest.fn();

      const tree = shallow(
        <Formik
          initialValues={{ name: 'jared' }}
          onSubmit={noop}
          component={Form}
          validate={validate}
          validateOnBlur={true}
        />
      );
      tree
        .find(Form)
        .props()
        .setTouched({ name: true });
      expect(validate).toHaveBeenCalled();
    });

    it('setFieldTouched sets touched by key', async () => {
      const tree = shallow(BasicForm);
      tree
        .find(Form)
        .props()
        .setFieldTouched('name', true);
      expect(
        tree
          .update()
          .find(Form)
          .props().touched
      ).toEqual({ name: true });
      expect(
        tree
          .update()
          .find(Form)
          .props().dirty
      ).toBe(false);
      tree
        .find(Form)
        .props()
        .setFieldTouched('name', false);
      expect(
        tree
          .update()
          .find(Form)
          .props().touched
      ).toEqual({ name: false });
      expect(
        tree
          .update()
          .find(Form)
          .props().dirty
      ).toBe(false);
    });

    it('setFieldTouched should run validations when validateOnBlur is true', async () => {
      const validate = jest.fn().mockReturnValue({});
      const tree = shallow(
        <Formik
          initialValues={{ name: 'jared' }}
          onSubmit={noop}
          component={Form}
          validate={validate}
          validateOnBlur={true}
        />
      );
      tree
        .find(Form)
        .props()
        .setFieldTouched('name', true);
      expect(validate).toHaveBeenCalled();
    });

    it('setFieldTouched should NOT run validations when validateOnBlur is true', async () => {
      const validate = jest.fn().mockReturnValue({});

      const tree = shallow(
        <Formik
          initialValues={{ name: 'jared' }}
          onSubmit={noop}
          component={Form}
          validate={validate}
          validateOnBlur={false}
        />
      );
      tree
        .find(Form)
        .props()
        .setFieldTouched('name', true);
      expect(validate).not.toHaveBeenCalled();
    });

    it('setErrors sets error object', async () => {
      const tree = shallow(BasicForm);
      tree
        .find(Form)
        .props()
        .setErrors({ name: 'Required' });

      expect(
        tree
          .update()
          .find(Form)
          .props().errors.name
      ).toEqual('Required');
    });

    it('setFieldError sets error by key', async () => {
      const tree = shallow(BasicForm);
      tree
        .find(Form)
        .props()
        .setFieldError('name', 'Required');
      expect(
        tree
          .update()
          .find(Form)
          .props().errors.name
      ).toEqual('Required');
    });

    it('setStatus sets status object', async () => {
      const tree = shallow(BasicForm);
      const status = 'status';
      tree
        .find(Form)
        .props()
        .setStatus(status);

      expect(
        tree
          .update()
          .find(Form)
          .props().status
      ).toEqual(status);
    });
  });

  describe('FormikComputedProps', () => {
    it('should compute dirty as soon as any input is touched', () => {
      const tree = shallow(BasicForm);
      expect(tree.find(Form).props().dirty).toBe(false);
      tree.setState({ values: { name: 'ian' } });
      expect(tree.find(Form).props().dirty).toBe(true);
    });

    it('should compute isValid if isInitialValid is present and returns true', () => {
      const tree = shallow(
        <Formik
          initialValues={{ name: 'jared' }}
          onSubmit={noop}
          component={Form}
          isInitialValid={() => true}
        />
      );
      expect(tree.find(Form).props().dirty).toBe(false);
      expect(tree.find(Form).props().isValid).toBe(true);
    });

    it('should compute isValid if isInitialValid is present and returns false', () => {
      const tree = shallow(
        <Formik
          initialValues={{ name: 'jared' }}
          onSubmit={noop}
          component={Form}
          isInitialValid={() => false}
        />
      );
      expect(tree.find(Form).props().dirty).toBe(false);
      expect(tree.find(Form).props().isValid).toBe(false);
    });

    it('should compute isValid if isInitialValid boolean is present and set to true', () => {
      const tree = shallow(
        <Formik
          initialValues={{ name: 'jared' }}
          onSubmit={noop}
          component={Form}
          isInitialValid={true}
        />
      );
      expect(tree.find(Form).props().dirty).toBe(false);
      expect(tree.find(Form).props().isValid).toBe(true);
    });

    it('should compute isValid if isInitialValid is present and set to false', () => {
      const tree = shallow(
        <Formik
          initialValues={{ name: 'jared' }}
          onSubmit={noop}
          component={Form}
          isInitialValid={false}
        />
      );
      expect(tree.find(Form).props().dirty).toBe(false);
      expect(tree.find(Form).props().isValid).toBe(false);
    });

    it('should compute isValid if the form is dirty and there are errors', () => {
      const tree = shallow(BasicForm);
      tree.setState({ values: { name: 'ian' }, errors: { name: 'Required!' } });
      expect(tree.find(Form).props().dirty).toBe(true);
      expect(tree.find(Form).props().isValid).toBe(false);
    });

    it('should compute isValid if the form is dirty and there are not errors', () => {
      const tree = shallow(BasicForm);
      tree.setState({ values: { name: 'ian' } });
      expect(tree.find(Form).props().dirty).toBe(true);
      expect(tree.find(Form).props().isValid).toBe(true);
    });

    it('should increase submitCount after submitting the form', async () => {
      const tree = shallow(BasicForm);
      expect(tree.find(Form).props().submitCount).toBe(0);
      await tree
        .find(Form)
        .props()
        .submitForm();
      expect(
        tree
          .update()
          .find(Form)
          .props().submitCount
      ).toBe(1);
    });
  });

  describe('componentDidUpdate', () => {
    let form: any, initialValues: any;
    beforeEach(() => {
      initialValues = {
        name: 'formik',
        github: { repoUrl: 'https://github.com/jaredpalmer/formik' },
        watchers: ['ian', 'sam'],
      };
      form = new Formik({
        initialValues,
        onSubmit: jest.fn(),
        enableReinitialize: true,
      });
      form.resetForm = jest.fn();
    });

    it('should not resetForm if new initialValues are the same as previous', () => {
      const newInitialValues = Object.assign({}, initialValues);
      form.componentDidUpdate({
        initialValues: newInitialValues,
        onSubmit: jest.fn(),
      });
      expect(form.resetForm).not.toHaveBeenCalled();
    });

    it('should resetForm if new initialValues are different than previous', () => {
      const newInitialValues = {
        ...initialValues,
        watchers: ['jared', 'ian', 'sam'],
      };
      form.componentDidUpdate({
        initialValues: newInitialValues,
        onSubmit: jest.fn(),
      });
      expect(form.resetForm).toHaveBeenCalled();
    });

    it('should resetForm if new initialValues are deeply different than previous', () => {
      const newInitialValues = {
        ...initialValues,
        github: { repoUrl: 'different' },
      };
      form.componentDidUpdate({
        initialValues: newInitialValues,
        onSubmit: jest.fn(),
      });
      expect(form.resetForm).toHaveBeenCalled();
    });

    it('should NOT resetForm without enableReinitialize flag', () => {
      form = new Formik({
        initialValues,
        onSubmit: jest.fn(),
      });
      form.resetForm = jest.fn();
      const newInitialValues = {
        ...initialValues,
        watchers: ['jared', 'ian', 'sam'],
      };
      form.componentDidUpdate({
        initialValues: newInitialValues,
        onSubmit: jest.fn(),
      });
      expect(form.resetForm).not.toHaveBeenCalled();
    });
  });

  describe('handleReset', () => {
    it('should call onReset with values and actions when form is reset', async () => {
      const onReset = jest.fn();

      const tree = shallow(
        <Formik
          initialValues={{ name: 'jared' }}
          onSubmit={jest.fn()}
          onReset={onReset}
          component={Form}
        />
      );
      await tree
        .find(Form)
        .props()
        .handleReset();

      expect(onReset).toHaveBeenCalledWith(
        { name: 'jared' },
        expect.objectContaining({
          resetForm: expect.any(Function),
          setError: expect.any(Function),
          setErrors: expect.any(Function),
          setFieldError: expect.any(Function),
          setFieldTouched: expect.any(Function),
          setFieldValue: expect.any(Function),
          setStatus: expect.any(Function),
          setSubmitting: expect.any(Function),
          setTouched: expect.any(Function),
          setValues: expect.any(Function),
          submitForm: expect.any(Function),
        })
      );
    });

    it('should not error resetting form if onReset is not a prop', async () => {
      const onSubmit = jest.fn();

      const tree = shallow(
        <Formik
          initialValues={{ name: 'bar' }}
          onSubmit={onSubmit}
          component={Form}
        />
      );
      await tree
        .find(Form)
        .props()
        .handleReset();

      expect(true);
    });

    it('should call onReset with values and actions when onReset is a promise', async () => {
      const onReset = jest.fn(() => Promise.resolve('data'));

      const tree = shallow(
        <Formik
          initialValues={{ name: 'jared' }}
          onSubmit={jest.fn()}
          onReset={onReset}
          component={Form}
        />
      );

      (tree.instance() as any).resetForm = jest.fn();

      await tree
        .find(Form)
        .props()
        .handleReset();

      expect(onReset).toHaveBeenCalledWith(
        { name: 'jared' },
        expect.objectContaining({
          resetForm: expect.any(Function),
          setError: expect.any(Function),
          setErrors: expect.any(Function),
          setFieldError: expect.any(Function),
          setFieldTouched: expect.any(Function),
          setFieldValue: expect.any(Function),
          setStatus: expect.any(Function),
          setSubmitting: expect.any(Function),
          setTouched: expect.any(Function),
          setValues: expect.any(Function),
          submitForm: expect.any(Function),
        })
      );

      expect((tree.instance() as any).resetForm).toHaveBeenCalledWith('data');
    });

    it('should reset dirty flag even if initialValues has changed', async () => {
      const tree = mount(<WithState />);
      expect(tree.find(Form).props().dirty).toEqual(false);

      tree
        .find(Form)
        .find('input')
        .simulate('change', {
          persist: noop,
          target: {
            id: 'name',
            value: 'Ian',
          },
        });

      expect(tree.find(Form).props().dirty).toEqual(true);

      tree.setState({ data: { name: 'Jared' } });

      await tree
        .find(Form)
        .props()
        .handleReset();

      expect(
        tree
          .update()
          .find(Form)
          .props().dirty
      ).toEqual(false);
    });

    it('should reset submitCount', () => {
      const tree = mount(<WithState />);

      tree
        .find(Form)
        .props()
        .handleSubmit();

      expect(
        tree
          .update()
          .find(Form)
          .props().submitCount
      ).toEqual(1);

      tree
        .find(Form)
        .props()
        .handleReset();

      expect(
        tree
          .update()
          .find(Form)
          .props().submitCount
      ).toEqual(0);
    });
  });

  it('should warn against buttons with unspecified type', () => {
    const FormWithNoButtonType = () => (
      <Formik onSubmit={noop} initialValues={{ opensource: 'yay' }}>
        {({ handleSubmit, handleChange, values }) => (
          <form onSubmit={handleSubmit}>
            <input
              type="text"
              onChange={handleChange}
              value={values.opensource}
              name="name"
            />
            <button>Submit</button>
          </form>
        )}
      </Formik>
    );
    const tree = mount(<FormWithNoButtonType />);
    const preventDefault = jest.fn();
    const button = tree.find('button').getDOMNode();

    button.focus(); // sets activeElement
    tree.find('form').simulate('submit', {
      preventDefault,
    });
    expect(global.console.error).toHaveBeenCalledWith(
      expect.stringMatching(
        /Warning: You submitted a Formik form using a button with an unspecified `type./
      )
    );

    button.blur(); // unsets activeElement
    (global.console.error as jest.Mock<{}>).mockClear();
  });

  it('should not warn when button has type submit', () => {
    const FormWithValidButtonType = () => (
      <Formik onSubmit={noop} initialValues={{ opensource: 'yay' }}>
        {({ handleSubmit, handleChange, values }) => (
          <form onSubmit={handleSubmit}>
            <input
              type="text"
              onChange={handleChange}
              value={values.opensource}
              name="name"
            />
            <button type="submit">Submit</button>
          </form>
        )}
      </Formik>
    );
    const tree = mount(<FormWithValidButtonType />);
    const preventDefault = jest.fn();
    const button = tree.find('button').getDOMNode();

    button.focus(); // sets activeElement
    tree.find('form').simulate('submit', {
      preventDefault,
    });
    expect(global.console.error).not.toHaveBeenCalledWith(
      expect.stringMatching(
        /Warning: You submitted a Formik form using a button with an unspecified type./
      )
    );

    button.blur(); // unsets activeElement
    (global.console.error as jest.Mock<{}>).mockClear();
  });

  it('should not warn when activeElement is not a button', () => {
    const FormWithInput = () => (
      <Formik onSubmit={noop} initialValues={{ opensource: 'yay' }}>
        {({ handleSubmit, handleChange, values }) => (
          <form onSubmit={handleSubmit}>
            <input
              type="text"
              onChange={handleChange}
              value={values.opensource}
              name="name"
            />
            <button type="submit">Submit</button>
          </form>
        )}
      </Formik>
    );
    const tree = mount(<FormWithInput />);
    const preventDefault = jest.fn();
    const input = tree.find('input').getDOMNode();

    input.focus(); // sets activeElement
    tree.find('form').simulate('submit', {
      preventDefault,
    });
    expect(global.console.error).not.toHaveBeenCalledWith(
      expect.stringMatching(
        /Warning: You submitted a Formik form using a button with an unspecified type./
      )
    );

    input.blur(); // unsets activeElement
    (global.console.error as jest.Mock<{}>).mockClear();
  });
<<<<<<< HEAD

  it('should execute yup transform onSubmit', done => {
    const defaultValue: string = 'yay';
    const validationSchema = yup.object().shape({
      opensource: yup.string().transform(function(value: string) {
        return value ? value.toUpperCase() : value;
      }),
    });
    const onSubmit = (formValues: any) => {
      expect(formValues.opensource).toBe(defaultValue.toUpperCase());
      done();
    };

    //TODO: find out why yup schema throw an error
    //Emulate validate schema beacuse of `Cannot read property 'body' of null` yup error
    validationSchema.validate = jest.fn(() => Promise.resolve({}));

    const FormWithInput = () => (
      <Formik
        onSubmit={onSubmit}
        initialValues={{ opensource: defaultValue }}
        validationSchema={validationSchema}
      >
        {({ handleSubmit, handleChange, values }) => (
          <form onSubmit={handleSubmit}>
            <input
              type="text"
              onChange={handleChange}
              value={values.opensource}
              name="opensource"
            />
            <button type="submit">Submit</button>
          </form>
        )}
      </Formik>
    );
    const tree = mount(<FormWithInput />);
    const preventDefault = jest.fn();

    tree.find('form').simulate('submit', {
      preventDefault,
    });
    (global.console.error as jest.Mock<{}>).mockClear();
=======
  it('submit count increments', async () => {
    const node = document.createElement('div');
    const onSubmit = jest.fn();
    let injected: any;
    ReactDOM.render(
      <Formik onSubmit={onSubmit} initialValues={{ opensource: 'yay' }}>
        {formikProps => (injected = formikProps) && null}
      </Formik>,
      node
    );

    expect(injected.submitCount).toEqual(0);
    await injected.submitForm();
    expect(onSubmit).toHaveBeenCalled();
    expect(injected.submitCount).toEqual(1);
  });

  it('isValidating is fired when submit is attempted', async () => {
    const node = document.createElement('div');
    const onSubmit = jest.fn();
    const validate = jest.fn(() => ({ opensource: 'no ' }));
    let injected: any;
    ReactDOM.render(
      <Formik
        onSubmit={onSubmit}
        validate={validate}
        initialValues={{ opensource: 'yay' }}
      >
        {formikProps => (injected = formikProps) && null}
      </Formik>,
      node
    );

    expect(injected.submitCount).toEqual(0);
    expect(injected.isSubmitting).toBe(false);
    expect(injected.isValidating).toBe(false);
    // we call set isValidating synchronously
    const validatePromise = injected.submitForm();
    // so it should change
    expect(injected.isSubmitting).toBe(true);
    expect(injected.isValidating).toBe(true);
    // do it again async
    await validatePromise;
    // now both should be false because validation failed
    expect(injected.isSubmitting).toBe(false);
    expect(injected.isValidating).toBe(false);
    expect(validate).toHaveBeenCalled();
    expect(onSubmit).not.toHaveBeenCalled();
    expect(injected.submitCount).toEqual(1);
  });

  it('isSubmitting is fired when submit is attempted', async () => {
    const node = document.createElement('div');
    const onSubmit = jest.fn();
    const validate = jest.fn(() => ({}));
    let injected: any;
    ReactDOM.render(
      <Formik
        onSubmit={onSubmit}
        validate={validate}
        initialValues={{ opensource: 'yay' }}
      >
        {formikProps => (injected = formikProps) && null}
      </Formik>,
      node
    );

    expect(injected.submitCount).toEqual(0);
    expect(injected.isSubmitting).toBe(false);
    expect(injected.isValidating).toBe(false);
    // we call set isValidating synchronously
    const validatePromise = injected.submitForm();
    // so it should change
    expect(injected.isSubmitting).toBe(true);
    expect(injected.isValidating).toBe(true);
    // do it again async
    await validatePromise;
    // done validating
    expect(injected.isValidating).toBe(false);
    // now run submit
    expect(injected.isSubmitting).toBe(true);
    expect(validate).toHaveBeenCalled();
    expect(onSubmit).toHaveBeenCalled();
    expect(injected.submitCount).toEqual(1);
  });

  it('isValidating is fired validation is run', async () => {
    const node = document.createElement('div');
    const validate = jest.fn(() => ({ opensource: 'no' }));
    let injected: any;
    ReactDOM.render(
      <Formik
        onSubmit={noop}
        validate={validate}
        initialValues={{ opensource: 'yay' }}
      >
        {formikProps => (injected = formikProps) && null}
      </Formik>,
      node
    );

    expect(injected.isValidating).toBe(false);
    // we call set isValidating synchronously
    const validatePromise = injected.validateForm();
    expect(injected.isValidating).toBe(true);
    await validatePromise;
    expect(validate).toHaveBeenCalled();
    // so it should change
    expect(injected.isValidating).toBe(false);
>>>>>>> d74445f5
  });
});<|MERGE_RESOLUTION|>--- conflicted
+++ resolved
@@ -1,9 +1,6 @@
 import * as React from 'react';
-<<<<<<< HEAD
+import * as ReactDOM from 'react-dom';
 import * as yup from 'yup';
-=======
-import * as ReactDOM from 'react-dom';
->>>>>>> d74445f5
 import { Formik, FormikProps } from '../src';
 import { shallow, mount } from '@pisano/enzyme';
 import { sleep, noop, getYupFakeSchema } from './testHelpers';
@@ -460,13 +457,10 @@
       });
 
       describe('with validationSchema (ASYNC)', () => {
-<<<<<<< HEAD
-        it('should run validationSchema if present', () => {
+        it('should run validationSchema if present', async () => {
+          expect.assertions(1);
+
           const validationSchema = getYupFakeSchema();
-=======
-        it('should run validationSchema if present', async () => {
-          const validate = jest.fn(() => Promise.resolve({}));
->>>>>>> d74445f5
           const tree = shallow(
             <Formik
               initialValues={{ name: 'jared' }}
@@ -479,27 +473,14 @@
 
           await tree
             .find(Form)
-<<<<<<< HEAD
-            .dive()
-            .find('form')
-            .simulate('submit', {
-              preventDefault: noop,
-            });
+            .props()
+            .submitForm();
+
           expect(validationSchema.validate).toHaveBeenCalled();
         });
 
-        it('should call validationSchema if it is a function and present', () => {
+        it('should call validationSchema if it is a function and present', async () => {
           const validationSchema = getYupFakeSchema();
-=======
-            .props()
-            .submitForm();
-
-          expect(validate).toHaveBeenCalled();
-        });
-
-        it('should call validationSchema if it is a function and present', async () => {
-          const validate = jest.fn(() => Promise.resolve({}));
->>>>>>> d74445f5
           const tree = shallow(
             <Formik
               initialValues={{ name: 'jared' }}
@@ -512,19 +493,10 @@
 
           await tree
             .find(Form)
-<<<<<<< HEAD
-            .dive()
-            .find('form')
-            .simulate('submit', {
-              preventDefault: noop,
-            });
-          expect(validationSchema.validate).toHaveBeenCalled();
-=======
             .props()
             .submitForm();
 
-          expect(validate).toHaveBeenCalled();
->>>>>>> d74445f5
+          expect(validationSchema.validate).toHaveBeenCalled();
         });
       });
     });
@@ -1213,7 +1185,6 @@
     input.blur(); // unsets activeElement
     (global.console.error as jest.Mock<{}>).mockClear();
   });
-<<<<<<< HEAD
 
   it('should execute yup transform onSubmit', done => {
     const defaultValue: string = 'yay';
@@ -1257,7 +1228,8 @@
       preventDefault,
     });
     (global.console.error as jest.Mock<{}>).mockClear();
-=======
+  });
+
   it('submit count increments', async () => {
     const node = document.createElement('div');
     const onSubmit = jest.fn();
@@ -1367,6 +1339,5 @@
     expect(validate).toHaveBeenCalled();
     // so it should change
     expect(injected.isValidating).toBe(false);
->>>>>>> d74445f5
   });
 });