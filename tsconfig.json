{
  "extends": "./tsconfig.base.json",
<<<<<<< HEAD
  "include": ["src", "./typings.d.ts", "test"],
  "compilerOptions": {
    "baseUrl": "./",
    "paths": {
      "formik": ["src/"]
    }
  }
=======
  "include": ["src", "types", "test"]
>>>>>>> a2475ccb
}<|MERGE_RESOLUTION|>--- conflicted
+++ resolved
@@ -1,14 +1,10 @@
 {
   "extends": "./tsconfig.base.json",
-<<<<<<< HEAD
-  "include": ["src", "./typings.d.ts", "test"],
+  "include": ["src", "./typings.d.ts", "types", "test"],
   "compilerOptions": {
     "baseUrl": "./",
     "paths": {
       "formik": ["src/"]
     }
   }
-=======
-  "include": ["src", "types", "test"]
->>>>>>> a2475ccb
 }