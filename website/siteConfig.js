--- conflicted
+++ resolved
@@ -199,17 +199,15 @@
     infoLink: 'https://www.gremlin.com',
   },
   {
-<<<<<<< HEAD
     caption: 'Octopulse',
     image: '/formik/img/logos/octopulse.svg',
     infoLink: 'https://octopulse.io',
   },
-=======
+  {
     caption: 'Ubidots',
     image: '/formik/img/logos/ubidots.svg',
     infoLink: 'https://www.ubidots.com',
   }
->>>>>>> c85d85a3
 ];
 
 const siteConfig = {
